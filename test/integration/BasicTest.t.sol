--- conflicted
+++ resolved
@@ -70,37 +70,21 @@
 
     vm.startPrank(_OWNER);
 
-<<<<<<< HEAD
-    // Queue the actions
-    address[] memory actionContracts = new address[](1);
-    actionContracts[0] = address(_actionContract);
-    uint256 _txId = _safeEntrypoint.queueApprovedActions(actionContracts);
-=======
     // Queue the transaction
     address[] memory _txBuilders = new address[](1);
     _txBuilders[0] = _txBuilder;
-    bytes32 _txHash = _safeEntrypoint.queueTransaction(_txBuilders);
->>>>>>> ab1d788a
+    uint256 _txId = _safeEntrypoint.queueTransaction(_txBuilders);
 
     // Wait for the timelock period
     vm.warp(block.timestamp + 1 hours);
 
     // Get and approve the Safe transaction hash
-<<<<<<< HEAD
-    bytes32 _safeTxHash = _safeEntrypoint.getSafeTxHash(_txId);
-    _safe.approveHash(_safeTxHash);
-
-    // Execute the actions
-    vm.deal(_OWNER, 1 ether);
-    _safeEntrypoint.executeAction{value: 1}(_txId);
-=======
-    bytes32 _safeTxHash = _safeEntrypoint.getSafeTransactionHash(_txHash);
+    bytes32 _safeTxHash = _safeEntrypoint.getSafeTransactionHash(_txId);
     _safe.approveHash(_safeTxHash);
 
     // Execute the transaction
     vm.deal(_OWNER, 1 ether);
-    _safeEntrypoint.executeTransaction{value: 1}(_txHash);
->>>>>>> ab1d788a
+    _safeEntrypoint.executeTransaction{value: 1}(_txId);
   }
 
   function test_executeTransaction() public {}
