--- conflicted
+++ resolved
@@ -70,15 +70,10 @@
 
     vm.startPrank(_OWNER);
 
-<<<<<<< HEAD
-    // Queue the actions
-    address[] memory actionContracts = new address[](1);
-    actionContracts[0] = address(_actionContract);
-    bytes32 _actionsHash = _safeEntrypoint.queueApprovedActions(actionContracts);
-=======
     // Queue the transaction
-    bytes32 _txHash = _safeEntrypoint.queueTransaction(_txBuilder);
->>>>>>> 214030c2
+    address[] memory _txBuilders = new address[](1);
+    _txBuilders[0] = _txBuilder;
+    bytes32 _txHash = _safeEntrypoint.queueTransaction(_txBuilders);
 
     // Wait for the timelock period
     vm.warp(block.timestamp + 1 hours);
