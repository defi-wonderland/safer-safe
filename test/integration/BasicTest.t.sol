--- conflicted
+++ resolved
@@ -66,11 +66,7 @@
 
     // Allow the SafeEntrypoint to call the SimpleActions contract
     vm.prank(address(_safe)); // TODO: Replicate Safe transaction without pranking it
-<<<<<<< HEAD
-    _safeEntrypoint.approveTransactionBuilder(_txBuilder, block.timestamp + 1 days);
-=======
-    _safeEntrypoint.approveActionsBuilder(_actionsBuilder);
->>>>>>> 38cf21aa
+    _safeEntrypoint.approveActionsBuilder(_actionsBuilder, block.timestamp + 1 days);
 
     vm.startPrank(_OWNER);
 
