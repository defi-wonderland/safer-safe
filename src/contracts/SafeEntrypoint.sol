// SPDX-License-Identifier: MIT
pragma solidity 0.8.29;

import {SafeManageable} from 'contracts/SafeManageable.sol';

import {ISafeEntrypoint} from 'interfaces/ISafeEntrypoint.sol';
import {IActionsBuilder} from 'interfaces/actions/IActionsBuilder.sol';

import {Enum} from '@safe-smart-account/libraries/Enum.sol';
import {MultiSendCallOnly} from '@safe-smart-account/libraries/MultiSendCallOnly.sol';

/**
 * @title SafeEntrypoint
 * @notice Contract that allows for the execution of transactions on a Safe
 */
contract SafeEntrypoint is SafeManageable, ISafeEntrypoint {
  // ~~~ STORAGE ~~~

  /// @inheritdoc ISafeEntrypoint
  uint256 public constant SHORT_DELAY = 1 hours;

  /// @inheritdoc ISafeEntrypoint
  uint256 public constant LONG_DELAY = 7 days;

  /// @inheritdoc ISafeEntrypoint
  address public immutable MULTI_SEND_CALL_ONLY;

  /// @inheritdoc ISafeEntrypoint
  uint256 public transactionNonce;

  /// @notice Maps an actions builder to its information
  mapping(address _actionsBuilder => ActionsBuilderInfo _actionsBuilderInfo) internal _actionsBuilderInfo;

  /// @notice Maps a transaction ID to its information
  mapping(uint256 _txId => TransactionInfo _txInfo) internal _transactionInfo;

  /**
   * @notice Constructor that sets up the Safe and MultiSendCallOnly contracts
   * @param _safe The Gnosis Safe contract address
   * @param _multiSendCallOnly The MultiSendCallOnly contract address
   */
  constructor(address _safe, address _multiSendCallOnly) SafeManageable(_safe) {
    MULTI_SEND_CALL_ONLY = _multiSendCallOnly;
  }

  // ~~~ ADMIN METHODS ~~~

  /// @inheritdoc ISafeEntrypoint
  function approveActionsBuilder(address _actionsBuilder, uint256 _approvalDuration) external isSafe {
    uint256 _approvalExpiryTime = block.timestamp + _approvalDuration;

    _actionsBuilderInfo[_actionsBuilder].approvalExpiryTime = _approvalExpiryTime;
    emit ActionsBuilderApproved(_actionsBuilder, _approvalDuration, _approvalExpiryTime);
  }

  // ~~~ TRANSACTION METHODS ~~~

  /// @inheritdoc ISafeEntrypoint
  function queueTransaction(address[] calldata _actionsBuilders) external isSafeOwner returns (uint256 _txId) {
    uint256 _actionsBuildersLength = _actionsBuilders.length;

    // Validate input array is not empty
    if (_actionsBuildersLength == 0) revert EmptyActionsBuildersArray();

    // Generate a simple transaction ID
    _txId = ++transactionNonce;

    // Validate all contracts are allowed and not already queued
    for (uint256 _i; _i < _actionsBuildersLength; ++_i) {
      if (_actionsBuilderInfo[_actionsBuilders[_i]].approvalExpiryTime <= block.timestamp) {
        revert ActionsBuilderNotApproved();
      }
      if (_actionsBuilderInfo[_actionsBuilders[_i]].queuedTransactionId != 0) revert ActionsBuilderAlreadyQueued();

      _actionsBuilderInfo[_actionsBuilders[_i]].queuedTransactionId = _txId;
    }

    // Collect all actions
    IActionsBuilder.Action[] memory _allActions = _collectActions(_actionsBuilders);

    // Store the transaction information
    _transactionInfo[_txId] = TransactionInfo({
      actionsBuilders: _actionsBuilders,
      actionsData: abi.encode(_allActions),
      executableAt: block.timestamp + SHORT_DELAY,
      isExecuted: false
    });

    // NOTE: event picked up by off-chain monitoring service
    emit TransactionQueued(_txId, false);
  }

  /// @inheritdoc ISafeEntrypoint
  function queueTransaction(IActionsBuilder.Action[] calldata _actions) external isSafeOwner returns (uint256 _txId) {
    // Validate that the actions array is not empty
    if (_actions.length == 0) {
      revert EmptyActionsArray();
    }

    // Generate a simple transaction ID
    _txId = ++transactionNonce;

    // Store the transaction information
    _transactionInfo[_txId] = TransactionInfo({
      actionsBuilders: new address[](0),
      actionsData: abi.encode(_actions),
      executableAt: block.timestamp + LONG_DELAY,
      isExecuted: false
    });

    // NOTE: event picked up by off-chain monitoring service
    emit TransactionQueued(_txId, true);
  }

  /// @inheritdoc ISafeEntrypoint
  function executeTransaction(uint256 _txId) external payable {
    IActionsBuilder.Action[] memory _actions =
      abi.decode(_transactionInfo[_txId].actionsData, (IActionsBuilder.Action[]));

    bytes memory _multiSendData = _buildMultiSendData(_actions);
    bytes32 _safeTxHash = _getSafeTransactionHash(_multiSendData, SAFE.nonce());
    address[] memory _signers = _getApprovedHashSigners(_safeTxHash);

    _executeTransaction(_txId, _safeTxHash, _signers, _multiSendData);
  }

  /// @inheritdoc ISafeEntrypoint
<<<<<<< HEAD
  function executeTransaction(uint256 _txId, address[] calldata _signers) external payable {
    _executeTransaction(_txId, _signers);
=======
  function executeTransaction(uint256 _txId, address[] memory _signers) external payable {
    IActionsBuilder.Action[] memory _actions =
      abi.decode(_transactionInfo[_txId].actionsData, (IActionsBuilder.Action[]));

    bytes memory _multiSendData = _buildMultiSendData(_actions);
    bytes32 _safeTxHash = _getSafeTransactionHash(_multiSendData, SAFE.nonce());

    _executeTransaction(_txId, _safeTxHash, _signers, _multiSendData);
>>>>>>> 77599602
  }

  /// @inheritdoc ISafeEntrypoint
  function unqueueTransaction(uint256 _txId) external isSafeOwner {
    TransactionInfo storage _txInfo = _transactionInfo[_txId];

    // Check if the transaction exists
    if (_txInfo.executableAt == 0) revert TransactionNotQueued();

    // Check if the transaction has already been executed
    if (_txInfo.isExecuted) revert TransactionAlreadyExecuted();

    // Unqueue all actions builders
    address[] memory _actionsBuildersToUnqueue = _txInfo.actionsBuilders;
    uint256 _actionsBuildersToUnqueueLength = _actionsBuildersToUnqueue.length;
    for (uint256 _i; _i < _actionsBuildersToUnqueueLength; ++_i) {
      _actionsBuilderInfo[_actionsBuildersToUnqueue[_i]].queuedTransactionId = 0;
    }

    // Clear the transaction information
    delete _transactionInfo[_txId];

    // NOTE: only for event logging
    bool _isArbitrary = _actionsBuildersToUnqueueLength == 0;

    // NOTE: emit event for off-chain monitoring
    emit TransactionUnqueued(_txId, _isArbitrary);
  }

  // ~~~ EXTERNAL VIEW METHODS ~~~

  /// @inheritdoc ISafeEntrypoint
  function getActionsBuilderInfo(address _actionsBuilder)
    external
    view
    returns (uint256 _approvalExpiryTime, uint256 _queuedTransactionId)
  {
    (_approvalExpiryTime, _queuedTransactionId) = (
      _actionsBuilderInfo[_actionsBuilder].approvalExpiryTime, _actionsBuilderInfo[_actionsBuilder].queuedTransactionId
    );
  }

  /// @inheritdoc ISafeEntrypoint
  function getTransactionInfo(uint256 _txId)
    external
    view
    returns (address[] memory _actionsBuilders, bytes memory _actionsData, uint256 _executableAt, bool _isExecuted)
  {
    TransactionInfo storage _txInfo = _transactionInfo[_txId];
    (_actionsBuilders, _actionsData, _executableAt, _isExecuted) =
      (_txInfo.actionsBuilders, _txInfo.actionsData, _txInfo.executableAt, _txInfo.isExecuted);
  }

  /// @inheritdoc ISafeEntrypoint
  function getSafeTransactionHash(uint256 _txId) external view returns (bytes32 _safeTxHash) {
<<<<<<< HEAD
    TransactionInfo storage _txInfo = _transactionInfo[_txId];
    IActionsBuilder.Action[] memory _actions = abi.decode(_txInfo.actionsData, (IActionsBuilder.Action[]));
    bytes memory _multiSendData = _buildMultiSendData(_actions);
    _safeTxHash = _getSafeTransactionHash(_multiSendData, SAFE.nonce());
  }

  /// @inheritdoc ISafeEntrypoint
  function getSafeTransactionHash(uint256 _txId, uint256 _safeNonce) external view returns (bytes32 _safeTxHash) {
    TransactionInfo storage _txInfo = _transactionInfo[_txId];
    IActionsBuilder.Action[] memory _actions = abi.decode(_txInfo.actionsData, (IActionsBuilder.Action[]));
=======
    _safeTxHash = getSafeTransactionHash(_txId, SAFE.nonce());
  }

  /// @inheritdoc ISafeEntrypoint
  function getApprovedHashSigners(uint256 _txId) external view returns (address[] memory _approvedHashSigners) {
    _approvedHashSigners = getApprovedHashSigners(_txId, SAFE.nonce());
  }

  /// @inheritdoc ISafeEntrypoint
  function getApprovedHashSigners(bytes32 _safeTxHash) external view returns (address[] memory _approvedHashSigners) {
    _approvedHashSigners = _getApprovedHashSigners(_safeTxHash);
  }

  // ~~~ PUBLIC VIEW METHODS ~~~

  /// @inheritdoc ISafeEntrypoint
  function getSafeTransactionHash(uint256 _txId, uint256 _safeNonce) public view returns (bytes32 _safeTxHash) {
    IActionsBuilder.Action[] memory _actions =
      abi.decode(_transactionInfo[_txId].actionsData, (IActionsBuilder.Action[]));

>>>>>>> 77599602
    bytes memory _multiSendData = _buildMultiSendData(_actions);
    _safeTxHash = _getSafeTransactionHash(_multiSendData, _safeNonce);
  }

  /// @inheritdoc ISafeEntrypoint
  function getApprovedHashSigners(
    uint256 _txId,
    uint256 _safeNonce
  ) public view returns (address[] memory _approvedHashSigners) {
    IActionsBuilder.Action[] memory _actions =
      abi.decode(_transactionInfo[_txId].actionsData, (IActionsBuilder.Action[]));

    bytes memory _multiSendData = _buildMultiSendData(_actions);
    bytes32 _safeTxHash = _getSafeTransactionHash(_multiSendData, _safeNonce);
    _approvedHashSigners = _getApprovedHashSigners(_safeTxHash);
  }

  // ~~~ INTERNAL METHODS ~~~

  /**
   * @notice Internal function to execute a transaction
   * @dev Checks if the transaction is executable and builds the necessary data
   * @param _txId The ID of the transaction to execute
   * @param _safeTxHash The hash of the Safe transaction
   * @param _signers The addresses of the signers to use
   * @param _multiSendData The encoded MultiSend data
   */
  function _executeTransaction(
    uint256 _txId,
    bytes32 _safeTxHash,
    address[] memory _signers,
    bytes memory _multiSendData
  ) internal {
    TransactionInfo storage _txInfo = _transactionInfo[_txId];

    if (_txInfo.executableAt > block.timestamp) revert TransactionNotYetExecutable();
    if (_txInfo.isExecuted) revert TransactionAlreadyExecuted();

<<<<<<< HEAD
    IActionsBuilder.Action[] memory _actions = abi.decode(_txInfo.actionsData, (IActionsBuilder.Action[]));
    bytes memory _multiSendData = _buildMultiSendData(_actions);
=======
>>>>>>> 77599602
    address[] memory _sortedSigners = _sortSigners(_signers);
    bytes memory _signatures = _buildApprovedHashSignatures(_sortedSigners);

    _execSafeTransaction(_multiSendData, _signatures);

    // Mark the transaction as executed
    _txInfo.isExecuted = true;

    // Unqueue all actions builders
    address[] memory _actionsBuildersToUnqueue = _txInfo.actionsBuilders;
    uint256 _actionsBuildersToUnqueueLength = _actionsBuildersToUnqueue.length;
    for (uint256 _i; _i < _actionsBuildersToUnqueueLength; ++_i) {
      _actionsBuilderInfo[_actionsBuildersToUnqueue[_i]].queuedTransactionId = 0;
    }

    // NOTE: only for event logging
    bool _isArbitrary = _actionsBuildersToUnqueueLength == 0;

    // NOTE: event emitted to log successful execution
    emit TransactionExecuted(_txId, _isArbitrary, _safeTxHash, _signers);
  }

  /**
   * @notice Internal function to execute a Safe transaction
   * @dev Uses the Safe's execTransaction function
   * @param _multiSendData The encoded MultiSend data
   * @param _signatures The signatures for the transaction
   */
  function _execSafeTransaction(bytes memory _multiSendData, bytes memory _signatures) internal {
    SAFE.execTransaction{value: msg.value}({
      to: MULTI_SEND_CALL_ONLY,
      value: 0, // Value must be 0 for delegatecall operations
      data: _multiSendData,
      operation: Enum.Operation.DelegateCall,
      safeTxGas: 0,
      baseGas: 0,
      gasPrice: 0,
      gasToken: address(0),
      refundReceiver: payable(address(0)),
      signatures: _signatures
    });
  }

  // ~~~ INTERNAL VIEW METHODS ~~~

  /**
   * @notice Internal function to fetch actions from an actions builder
   * @dev Uses staticcall to prevent state changes
   * @param _actionsBuilder The address of the actions builder contract
   * @return _actions The batch of actions
   */
  function _fetchActions(address _actionsBuilder) internal view returns (IActionsBuilder.Action[] memory _actions) {
    // Encode the function call for getActions()
    bytes memory _callData = abi.encodeWithSelector(IActionsBuilder.getActions.selector, bytes(''));

    // Make a static call (executes the code but reverts any state changes)
    (bool _success, bytes memory _returnData) = _actionsBuilder.staticcall(_callData);

    // If the call succeeded, decode the returned data
    if (_success && _returnData.length > 0) {
      _actions = abi.decode(_returnData, (IActionsBuilder.Action[]));
    } else {
      revert NotSuccess();
    }
  }

  /**
   * @notice Internal function to collect actions from multiple actions builders
   * @param _actionsBuilders The batch of actions builder contract addresses
   * @return _allActions The combined batch of all actions
   */
  function _collectActions(address[] calldata _actionsBuilders)
    internal
    view
    returns (IActionsBuilder.Action[] memory _allActions)
  {
    uint256 _actionsBuildersLength = _actionsBuilders.length;
    uint256 _allActionsLength;
    uint256 _allActionsIndex;

    // Cache for storing actions from each contract
    IActionsBuilder.Action[][] memory _cachedActions = new IActionsBuilder.Action[][](_actionsBuildersLength);
    IActionsBuilder.Action[] memory _actions;

    // First pass: call getActions once per contract and cache the results
    for (uint256 _i; _i < _actionsBuildersLength; ++_i) {
      _actions = _fetchActions(_actionsBuilders[_i]);
      _cachedActions[_i] = _actions;
      _allActionsLength += _actions.length;
    }

    // Allocate the final array
    _allActions = new IActionsBuilder.Action[](_allActionsLength);

    // Second pass: fill the final array from cached results
    for (uint256 _i; _i < _actionsBuildersLength; ++_i) {
      for (uint256 _j; _j < _cachedActions[_i].length; ++_j) {
        _allActions[_allActionsIndex++] = _cachedActions[_i][_j];
      }
    }
  }

  /**
   * @notice Internal function to get the Safe transaction hash
   * @param _multiSendData The encoded MultiSend data
   * @param _safeNonce The Safe nonce to use for the hash calculation
   * @return _safeTxHash The Safe transaction hash
   */
  function _getSafeTransactionHash(
    bytes memory _multiSendData,
    uint256 _safeNonce
  ) internal view returns (bytes32 _safeTxHash) {
    _safeTxHash = SAFE.getTransactionHash({
      to: MULTI_SEND_CALL_ONLY,
      value: 0,
      data: _multiSendData,
      operation: Enum.Operation.DelegateCall,
      safeTxGas: 0,
      baseGas: 0,
      gasPrice: 0,
      gasToken: address(0),
      refundReceiver: payable(address(0)),
      _nonce: _safeNonce
    });
  }

  /**
   * @notice Internal function to get the list of approved hash signers for a transaction
   * @param _safeTxHash The hash of the Safe transaction
   * @return _approvedHashSigners The array of approved hash signer addresses
   */
<<<<<<< HEAD
  function _getApprovedHashSigners(uint256 _txId) internal view returns (address[] memory _approvedHashSigners) {
    TransactionInfo storage _txInfo = _transactionInfo[_txId];
    IActionsBuilder.Action[] memory _actions = abi.decode(_txInfo.actionsData, (IActionsBuilder.Action[]));
    bytes memory _multiSendData = _buildMultiSendData(_actions);
    bytes32 _safeTxHash = _getSafeTransactionHash(_multiSendData, SAFE.nonce());

    address[] memory _safeOwners = SAFE.getOwners();
    uint256 _safeOwnersLength = _safeOwners.length;
=======
  function _getApprovedHashSigners(bytes32 _safeTxHash) internal view returns (address[] memory _approvedHashSigners) {
    address[] memory _safeOwners = SAFE.getOwners();
    uint256 _safeOwnersCount = _safeOwners.length;
>>>>>>> 77599602

    // Create a temporary array to store approved hash signers
    address[] memory _tempSigners = new address[](_safeOwnersLength);
    uint256 _approvedHashSignersCount;

    // Single pass through all owners
    for (uint256 _i; _i < _safeOwnersLength; ++_i) {
      // Check if this owner has approved the hash
      if (SAFE.approvedHashes(_safeOwners[_i], _safeTxHash) == 1) {
        _tempSigners[_approvedHashSignersCount] = _safeOwners[_i];
        ++_approvedHashSignersCount;
      }
    }

    // Create the final result array with the exact size needed
    _approvedHashSigners = new address[](_approvedHashSignersCount);

    // Copy from temporary array to final array
    for (uint256 _i; _i < _approvedHashSignersCount; ++_i) {
      _approvedHashSigners[_i] = _tempSigners[_i];
    }
  }

  // ~~~ INTERNAL PURE METHODS ~~~

  /**
   * @notice Internal function to build MultiSend data from actions
   * @dev Encodes each action into the MultiSend format
   * @param _actions The batch of actions to encode
   * @return _multiSendData The encoded MultiSend data
   */
  function _buildMultiSendData(IActionsBuilder.Action[] memory _actions)
    internal
    pure
    returns (bytes memory _multiSendData)
  {
    // Initialize an empty bytes array to avoid null reference
    _multiSendData = new bytes(0);

    uint256 _actionsLength = _actions.length;
    IActionsBuilder.Action memory _action;
    bytes memory _encodedAction;

    // Loop through each action and encode it
    for (uint256 _i; _i < _actionsLength; ++_i) {
      // Extract the current action
      _action = _actions[_i];

      // For each action, we encode:
      // 1 byte: operation (0 = Call, 1 = DelegateCall) - using 0 (Call) by default
      // 20 bytes: target address
      // 32 bytes: ether value
      // 32 bytes: data length
      // N bytes: data payload

      // Encode each action using abi.encodePacked to avoid padding
      _encodedAction = abi.encodePacked(
        uint8(0), // operation (0 = Call)
        _action.target, // target address
        _action.value, // ether value
        uint256(_action.data.length), // data length
        _action.data // data payload
      );

      // Append the encoded action to the multiSendData
      _multiSendData = abi.encodePacked(_multiSendData, _encodedAction);
    }

    _multiSendData = abi.encodeWithSelector(MultiSendCallOnly.multiSend.selector, _multiSendData);
  }

  /**
   * @notice Internal function to build signatures for approved hashes
   * @dev Creates a special signature format using the signer's address
   * @param _signers The array of signer addresses
   * @return _approvedHashSignatures The encoded approved hash signatures
   */
  function _buildApprovedHashSignatures(address[] memory _signers)
    internal
    pure
    returns (bytes memory _approvedHashSignatures)
  {
    // Each signature requires exactly 65 bytes:
    // r: 32 bytes
    // s: 32 bytes
    // v: 1 byte
    // The total length will be signers.length * 65 bytes

    // Set s to zero (not used for approved hash validation)
    bytes32 _s = bytes32(0);

    // Set v to 1 (indicates this is an approved hash signature)
    uint8 _v = 1;

    uint256 _signersLength = _signers.length;
    bytes32 _r;
    bytes memory _signature;

    for (uint256 _i; _i < _signersLength; ++_i) {
      // Set r to the signer address (converted to bytes32)
      _r = bytes32(uint256(uint160(_signers[_i])));

      // 65 bytes per signature
      // r value: first 32 bytes of the signature
      // s value: next 32 bytes of the signature
      // v value: final 1 byte of the signature
      _signature = abi.encodePacked(_r, _s, _v);

      // Write the signature values to the byte array
      _approvedHashSignatures = abi.encodePacked(_approvedHashSignatures, _signature);
    }
  }

  /**
   * @notice Internal function to sort signer addresses
   * @dev Uses bubble sort to sort addresses numerically
   * @param _signers The array of signer addresses to sort
   * @return _sortedSigners The sorted array of signer addresses
   */
  function _sortSigners(address[] memory _signers) internal pure returns (address[] memory _sortedSigners) {
    uint256 _signersLength = _signers.length;
    address _temp;

    for (uint256 _i; _i < _signersLength; ++_i) {
      for (uint256 _j; _j < _signersLength - _i - 1; ++_j) {
        // If the current element is greater than the next element, swap them
        if (_signers[_j] > _signers[_j + 1]) {
          // Swap elements
          _temp = _signers[_j];
          _signers[_j] = _signers[_j + 1];
          _signers[_j + 1] = _temp;
        }
      }
    }

    return _signers;
  }
}<|MERGE_RESOLUTION|>--- conflicted
+++ resolved
@@ -114,8 +114,8 @@
 
   /// @inheritdoc ISafeEntrypoint
   function executeTransaction(uint256 _txId) external payable {
-    IActionsBuilder.Action[] memory _actions =
-      abi.decode(_transactionInfo[_txId].actionsData, (IActionsBuilder.Action[]));
+    TransactionInfo storage _txInfo = _transactionInfo[_txId];
+    IActionsBuilder.Action[] memory _actions = abi.decode(_txInfo.actionsData, (IActionsBuilder.Action[]));
 
     bytes memory _multiSendData = _buildMultiSendData(_actions);
     bytes32 _safeTxHash = _getSafeTransactionHash(_multiSendData, SAFE.nonce());
@@ -125,19 +125,14 @@
   }
 
   /// @inheritdoc ISafeEntrypoint
-<<<<<<< HEAD
   function executeTransaction(uint256 _txId, address[] calldata _signers) external payable {
-    _executeTransaction(_txId, _signers);
-=======
-  function executeTransaction(uint256 _txId, address[] memory _signers) external payable {
-    IActionsBuilder.Action[] memory _actions =
-      abi.decode(_transactionInfo[_txId].actionsData, (IActionsBuilder.Action[]));
+    TransactionInfo storage _txInfo = _transactionInfo[_txId];
+    IActionsBuilder.Action[] memory _actions = abi.decode(_txInfo.actionsData, (IActionsBuilder.Action[]));
 
     bytes memory _multiSendData = _buildMultiSendData(_actions);
     bytes32 _safeTxHash = _getSafeTransactionHash(_multiSendData, SAFE.nonce());
 
     _executeTransaction(_txId, _safeTxHash, _signers, _multiSendData);
->>>>>>> 77599602
   }
 
   /// @inheritdoc ISafeEntrypoint
@@ -193,18 +188,6 @@
 
   /// @inheritdoc ISafeEntrypoint
   function getSafeTransactionHash(uint256 _txId) external view returns (bytes32 _safeTxHash) {
-<<<<<<< HEAD
-    TransactionInfo storage _txInfo = _transactionInfo[_txId];
-    IActionsBuilder.Action[] memory _actions = abi.decode(_txInfo.actionsData, (IActionsBuilder.Action[]));
-    bytes memory _multiSendData = _buildMultiSendData(_actions);
-    _safeTxHash = _getSafeTransactionHash(_multiSendData, SAFE.nonce());
-  }
-
-  /// @inheritdoc ISafeEntrypoint
-  function getSafeTransactionHash(uint256 _txId, uint256 _safeNonce) external view returns (bytes32 _safeTxHash) {
-    TransactionInfo storage _txInfo = _transactionInfo[_txId];
-    IActionsBuilder.Action[] memory _actions = abi.decode(_txInfo.actionsData, (IActionsBuilder.Action[]));
-=======
     _safeTxHash = getSafeTransactionHash(_txId, SAFE.nonce());
   }
 
@@ -222,10 +205,9 @@
 
   /// @inheritdoc ISafeEntrypoint
   function getSafeTransactionHash(uint256 _txId, uint256 _safeNonce) public view returns (bytes32 _safeTxHash) {
-    IActionsBuilder.Action[] memory _actions =
-      abi.decode(_transactionInfo[_txId].actionsData, (IActionsBuilder.Action[]));
-
->>>>>>> 77599602
+    TransactionInfo storage _txInfo = _transactionInfo[_txId];
+    IActionsBuilder.Action[] memory _actions = abi.decode(_txInfo.actionsData, (IActionsBuilder.Action[]));
+
     bytes memory _multiSendData = _buildMultiSendData(_actions);
     _safeTxHash = _getSafeTransactionHash(_multiSendData, _safeNonce);
   }
@@ -235,8 +217,8 @@
     uint256 _txId,
     uint256 _safeNonce
   ) public view returns (address[] memory _approvedHashSigners) {
-    IActionsBuilder.Action[] memory _actions =
-      abi.decode(_transactionInfo[_txId].actionsData, (IActionsBuilder.Action[]));
+    TransactionInfo storage _txInfo = _transactionInfo[_txId];
+    IActionsBuilder.Action[] memory _actions = abi.decode(_txInfo.actionsData, (IActionsBuilder.Action[]));
 
     bytes memory _multiSendData = _buildMultiSendData(_actions);
     bytes32 _safeTxHash = _getSafeTransactionHash(_multiSendData, _safeNonce);
@@ -264,11 +246,6 @@
     if (_txInfo.executableAt > block.timestamp) revert TransactionNotYetExecutable();
     if (_txInfo.isExecuted) revert TransactionAlreadyExecuted();
 
-<<<<<<< HEAD
-    IActionsBuilder.Action[] memory _actions = abi.decode(_txInfo.actionsData, (IActionsBuilder.Action[]));
-    bytes memory _multiSendData = _buildMultiSendData(_actions);
-=======
->>>>>>> 77599602
     address[] memory _sortedSigners = _sortSigners(_signers);
     bytes memory _signatures = _buildApprovedHashSignatures(_sortedSigners);
 
@@ -400,20 +377,9 @@
    * @param _safeTxHash The hash of the Safe transaction
    * @return _approvedHashSigners The array of approved hash signer addresses
    */
-<<<<<<< HEAD
-  function _getApprovedHashSigners(uint256 _txId) internal view returns (address[] memory _approvedHashSigners) {
-    TransactionInfo storage _txInfo = _transactionInfo[_txId];
-    IActionsBuilder.Action[] memory _actions = abi.decode(_txInfo.actionsData, (IActionsBuilder.Action[]));
-    bytes memory _multiSendData = _buildMultiSendData(_actions);
-    bytes32 _safeTxHash = _getSafeTransactionHash(_multiSendData, SAFE.nonce());
-
+  function _getApprovedHashSigners(bytes32 _safeTxHash) internal view returns (address[] memory _approvedHashSigners) {
     address[] memory _safeOwners = SAFE.getOwners();
     uint256 _safeOwnersLength = _safeOwners.length;
-=======
-  function _getApprovedHashSigners(bytes32 _safeTxHash) internal view returns (address[] memory _approvedHashSigners) {
-    address[] memory _safeOwners = SAFE.getOwners();
-    uint256 _safeOwnersCount = _safeOwners.length;
->>>>>>> 77599602
 
     // Create a temporary array to store approved hash signers
     address[] memory _tempSigners = new address[](_safeOwnersLength);
