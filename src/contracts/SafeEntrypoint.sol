// SPDX-License-Identifier: MIT
pragma solidity 0.8.29;

import {SafeManageable} from 'contracts/SafeManageable.sol';

import {ISafeEntrypoint} from 'interfaces/ISafeEntrypoint.sol';
import {ITransactionBuilder} from 'interfaces/actions/ITransactionBuilder.sol';

import {Enum} from '@safe-smart-account/libraries/Enum.sol';
import {MultiSendCallOnly} from '@safe-smart-account/libraries/MultiSendCallOnly.sol';

/**
 * @title SafeEntrypoint
 * @notice Contract that allows for the execution of transactions on a Safe
 */
contract SafeEntrypoint is SafeManageable, ISafeEntrypoint {
  // ~~~ STORAGE ~~~

  /// @inheritdoc ISafeEntrypoint
  address public immutable MULTI_SEND_CALL_ONLY;

  /// @inheritdoc ISafeEntrypoint
<<<<<<< HEAD
  uint256 public actionNonce;

  /// @notice Maps an action contract to its information
  mapping(address _actionContract => ActionContractInfo _info) private actionContractInfo;

  /// @notice Maps an action hash to its information
  mapping(bytes32 _actionHash => ActionInfo _info) private actions;
=======
  uint256 public transactionNonce;

  /// @notice Maps a transaction builder to its information
  mapping(address _txBuilder => TransactionBuilderInfo _txBuilderInfo) internal _transactionBuilderInfo;

  /// @notice Maps a transaction hash to its information
  mapping(bytes32 _txHash => TransactionInfo _txInfo) internal _transactionInfo;
>>>>>>> ab1d788a

  /**
   * @notice Constructor that sets up the Safe and MultiSendCallOnly contracts
   * @param _safe The Gnosis Safe contract address
   * @param _multiSendCallOnly The MultiSendCallOnly contract address
   */
  constructor(address _safe, address _multiSendCallOnly) SafeManageable(_safe) {
    MULTI_SEND_CALL_ONLY = _multiSendCallOnly;
  }

  // ~~~ ADMIN METHODS ~~~

  /// @inheritdoc ISafeEntrypoint
<<<<<<< HEAD
  function allowAction(address _actionContract) external isMsig {
    actionContractInfo[_actionContract].isAllowed = true;
    emit ActionAllowed(_actionContract);
  }

  /// @inheritdoc ISafeEntrypoint
  function disallowAction(address _actionContract) external isAuthorized {
    actionContractInfo[_actionContract].isAllowed = false;
    emit ActionDisallowed(_actionContract);
=======
  function approveTransactionBuilder(address _txBuilder) external isSafe {
    _transactionBuilderInfo[_txBuilder].isApproved = true;
  }

  /// @inheritdoc ISafeEntrypoint
  function disapproveTransactionBuilder(address _txBuilder) external isSafeOwner {
    _transactionBuilderInfo[_txBuilder].isApproved = false;
>>>>>>> ab1d788a
  }

  // ~~~ TRANSACTION METHODS ~~~

  /// @inheritdoc ISafeEntrypoint
<<<<<<< HEAD
  function queueApprovedActions(address[] memory _actionContracts) external isAuthorized returns (bytes32 _actionHash) {
    // Validate input array is not empty
    if (_actionContracts.length == 0) revert EmptyActionsArray();

    // Validate all contracts are allowed and not already queued
    for (uint256 _i; _i < _actionContracts.length; ++_i) {
      if (!actionContractInfo[_actionContracts[_i]].isAllowed) revert NotAllowed();
      if (actionContractInfo[_actionContracts[_i]].isQueued) revert ActionAlreadyQueued();
      actionContractInfo[_actionContracts[_i]].isQueued = true;
    }

    // Collect all actions
    IActions.Action[] memory allActions = _collectActions(_actionContracts);

    // Create a unique hash for the batch
    _actionHash = keccak256(abi.encode(allActions, actionNonce++));

    // Store the batch information
    actions[_actionHash] = ActionInfo({
      executableAt: block.timestamp + 1 hours,
      actionData: abi.encode(allActions),
      executed: false,
      actionContracts: _actionContracts
    });

    // NOTE: event picked up by off-chain monitoring service
    emit ApprovedActionQueued(_actionHash, block.timestamp + 1 hours);
=======
  function queueTransaction(address[] memory _txBuilders) external isSafeOwner returns (bytes32 _txHash) {
    // Validate input array is not empty
    if (_txBuilders.length == 0) revert EmptyTransactionBuildersArray();

    // Validate all contracts are allowed and not already queued
    for (uint256 _i; _i < _txBuilders.length; ++_i) {
      if (!_transactionBuilderInfo[_txBuilders[_i]].isApproved) revert TransactionBuilderNotApproved();
      if (_transactionBuilderInfo[_txBuilders[_i]].isQueued) revert TransactionBuilderAlreadyQueued();
      _transactionBuilderInfo[_txBuilders[_i]].isQueued = true;
    }

    // Collect all actions
    ITransactionBuilder.Action[] memory _allActions = _collectActions(_txBuilders);

    // Create a unique hash for the actions
    _txHash = keccak256(abi.encode(_allActions, transactionNonce++));

    // Store the transaction information
    _transactionInfo[_txHash] = TransactionInfo({
      transactionBuilders: _txBuilders,
      actionsData: abi.encode(_allActions),
      executableAt: block.timestamp + 1 hours,
      isExecuted: false
    });

    // NOTE: event picked up by off-chain monitoring service
    emit TransactionQueued(_txHash, block.timestamp + 1 hours, false);
>>>>>>> ab1d788a
  }

  /// @inheritdoc ISafeEntrypoint
  function queueTransaction(ITransactionBuilder.Action[] memory _actions)
    external
    isSafeOwner
    returns (bytes32 _txHash)
  {
    // Validate that the actions array is not empty
    if (_actions.length == 0) {
      revert EmptyActionsArray();
    }

    // Create a unique hash for the actions
<<<<<<< HEAD
    _actionHash = keccak256(abi.encode(_actions, actionNonce++));

    // Store the action information
    actions[_actionHash] = ActionInfo({
      executableAt: block.timestamp + 7 days,
      actionData: abi.encode(_actions),
      executed: false,
      actionContracts: new address[](0)
    });

    // NOTE: event picked up by off-chain monitoring service
    emit ArbitraryActionQueued(_actionHash, block.timestamp + 7 days);
=======
    _txHash = keccak256(abi.encode(_actions, transactionNonce++));

    // Store the transaction information
    _transactionInfo[_txHash] = TransactionInfo({
      transactionBuilders: new address[](0),
      actionsData: abi.encode(_actions),
      executableAt: block.timestamp + 7 days,
      isExecuted: false
    });

    // NOTE: event picked up by off-chain monitoring service
    emit TransactionQueued(_txHash, block.timestamp + 7 days, true);
>>>>>>> ab1d788a
  }

  /// @inheritdoc ISafeEntrypoint
  function executeTransaction(bytes32 _txHash) external payable {
    _executeTransaction(_txHash, _getApprovedHashSigners(_txHash));
  }

  /// @inheritdoc ISafeEntrypoint
  function executeTransaction(bytes32 _txHash, address[] memory _signers) external payable {
    _executeTransaction(_txHash, _signers);
  }

  /// @inheritdoc ISafeEntrypoint
<<<<<<< HEAD
  function unqueueAction(bytes32 _actionHash) external isAuthorized {
    // Check if the action exists
    if (actions[_actionHash].executableAt == 0) revert ActionNotFound();

    // Check if the action has already been executed
    if (actions[_actionHash].executed) revert ActionAlreadyExecuted();

    // Unqueue all action contracts
    address[] memory actionContractsToUnqueue = actions[_actionHash].actionContracts;
    for (uint256 i = 0; i < actionContractsToUnqueue.length; i++) {
      actionContractInfo[actionContractsToUnqueue[i]].isQueued = false;
    }

    // Clear the action data
    delete actions[_actionHash];
=======
  function unqueueTransaction(bytes32 _txHash) external isSafeOwner {
    // Check if the transaction exists
    if (_transactionInfo[_txHash].executableAt == 0) revert TransactionNotQueued();

    // Check if the transaction has already been executed
    if (_transactionInfo[_txHash].isExecuted) revert TransactionAlreadyExecuted();

    // Unqueue all transaction builders
    address[] memory _txBuildersToUnqueue = _transactionInfo[_txHash].transactionBuilders;
    for (uint256 _i; _i < _txBuildersToUnqueue.length; ++_i) {
      _transactionBuilderInfo[_txBuildersToUnqueue[_i]].isQueued = false;
    }

    // Clear the transaction information
    delete _transactionInfo[_txHash];
>>>>>>> ab1d788a

    // Emit event for off-chain monitoring
    emit TransactionUnqueued(_txHash);
  }

  // ~~~ EXTERNAL VIEW METHODS ~~~

  /// @inheritdoc ISafeEntrypoint
  function getTransactionBuilderInfo(address _txBuilder) external view returns (bool _isApproved, bool _isQueued) {
    (_isApproved, _isQueued) =
      (_transactionBuilderInfo[_txBuilder].isApproved, _transactionBuilderInfo[_txBuilder].isQueued);
  }

  /// @inheritdoc ISafeEntrypoint
  function getTransactionInfo(bytes32 _txHash)
    external
    view
    returns (address[] memory _txBuilders, bytes memory _actionsData, uint256 _executableAt, bool _isExecuted)
  {
    (_txBuilders, _actionsData, _executableAt, _isExecuted) = (
      _transactionInfo[_txHash].transactionBuilders,
      _transactionInfo[_txHash].actionsData,
      _transactionInfo[_txHash].executableAt,
      _transactionInfo[_txHash].isExecuted
    );
  }

  /// @inheritdoc ISafeEntrypoint
  function getTransactionHash(address _txBuilder, uint256 _txNonce) external view returns (bytes32 _txHash) {
    ITransactionBuilder.Action[] memory _actions = _fetchActions(_txBuilder);
    _txHash = keccak256(abi.encode(_actions, _txNonce));
  }

  /// @inheritdoc ISafeEntrypoint
<<<<<<< HEAD
  function getSafeTxHash(bytes32 _actionHash) external view returns (bytes32 _safeTxHash) {
    IActions.Action[] memory _actions = abi.decode(actions[_actionHash].actionData, (IActions.Action[]));
    bytes memory _multiSendData = _constructMultiSendData(_actions);
    _safeTxHash = _getSafeTxHash(_multiSendData, SAFE.nonce());
  }

  /// @inheritdoc ISafeEntrypoint
  function getSafeTxHash(bytes32 _actionHash, uint256 _safeNonce) external view returns (bytes32 _safeTxHash) {
    bytes memory _multiSendData =
      _constructMultiSendData(abi.decode(actions[_actionHash].actionData, (IActions.Action[])));
    _safeTxHash = _getSafeTxHash(_multiSendData, _safeNonce);
=======
  function getSafeTransactionHash(address _txBuilder) external view returns (bytes32 _safeTxHash) {
    ITransactionBuilder.Action[] memory _actions = _fetchActions(_txBuilder);
    bytes memory _multiSendData = _buildMultiSendData(_actions);
    _safeTxHash = _getSafeTransactionHash(_multiSendData, SAFE.nonce());
  }

  /// @inheritdoc ISafeEntrypoint
  function getSafeTransactionHash(address _txBuilder, uint256 _safeNonce) external view returns (bytes32 _safeTxHash) {
    ITransactionBuilder.Action[] memory _actions = _fetchActions(_txBuilder);
    bytes memory _multiSendData = _buildMultiSendData(_actions);
    _safeTxHash = _getSafeTransactionHash(_multiSendData, _safeNonce);
>>>>>>> ab1d788a
  }

  /// @inheritdoc ISafeEntrypoint
  function getSafeTransactionHash(bytes32 _txHash) external view returns (bytes32 _safeTxHash) {
    ITransactionBuilder.Action[] memory _actions =
      abi.decode(_transactionInfo[_txHash].actionsData, (ITransactionBuilder.Action[]));
    bytes memory _multiSendData = _buildMultiSendData(_actions);
    _safeTxHash = _getSafeTransactionHash(_multiSendData, SAFE.nonce());
  }

  /// @inheritdoc ISafeEntrypoint
<<<<<<< HEAD
  function getActionHash(address _actionContract, uint256 _actionNonce) external view returns (bytes32 _actionHash) {
    IActions.Action[] memory actionList = _fetchActions(_actionContract);
    _actionHash = keccak256(abi.encode(actionList, _actionNonce));
  }

  /// @inheritdoc ISafeEntrypoint
  function getActionContractInfo(address _actionContract) external view returns (bool _isAllowed, bool _isQueued) {
    return (actionContractInfo[_actionContract].isAllowed, actionContractInfo[_actionContract].isQueued);
  }

  /// @inheritdoc ISafeEntrypoint
  function getActionInfo(bytes32 _actionHash)
    external
    view
    returns (uint256 executableAt, bytes memory actionData, bool executed, address[] memory actionContracts)
  {
    return (
      actions[_actionHash].executableAt,
      actions[_actionHash].actionData,
      actions[_actionHash].executed,
      actions[_actionHash].actionContracts
    );
=======
  function getSafeTransactionHash(bytes32 _txHash, uint256 _safeNonce) external view returns (bytes32 _safeTxHash) {
    bytes memory _multiSendData =
      _buildMultiSendData(abi.decode(_transactionInfo[_txHash].actionsData, (ITransactionBuilder.Action[])));
    _safeTxHash = _getSafeTransactionHash(_multiSendData, _safeNonce);
  }

  /// @inheritdoc ISafeEntrypoint
  function getApprovedHashSigners(bytes32 _txHash) external view returns (address[] memory _approvedHashSigners) {
    _approvedHashSigners = _getApprovedHashSigners(_txHash);
>>>>>>> ab1d788a
  }

  // ~~~ INTERNAL METHODS ~~~

  /**
   * @notice Internal function to execute a transaction
   * @dev Checks if the transaction is executable and builds the necessary data
   * @param _txHash The hash of the transaction to execute
   * @param _signers The addresses of the signers to use
   */
<<<<<<< HEAD
  function _executeAction(bytes32 _actionHash, address[] memory _signers) internal {
    ActionInfo storage actionInfo = actions[_actionHash];

    if (actionInfo.executableAt > block.timestamp) revert NotExecutable();
    if (actionInfo.executed) revert ActionAlreadyExecuted();

    bytes memory _multiSendData = _constructMultiSendData(abi.decode(actionInfo.actionData, (IActions.Action[])));
=======
  function _executeTransaction(bytes32 _txHash, address[] memory _signers) internal {
    TransactionInfo storage _txInfo = _transactionInfo[_txHash];

    if (_txInfo.executableAt > block.timestamp) revert TransactionNotExecutable();
    if (_txInfo.isExecuted) revert TransactionAlreadyExecuted();

    bytes memory _multiSendData = _buildMultiSendData(abi.decode(_txInfo.actionsData, (ITransactionBuilder.Action[])));
>>>>>>> ab1d788a
    address[] memory _sortedSigners = _sortSigners(_signers);
    bytes memory _signatures = _buildApprovedHashSignatures(_sortedSigners);

    // NOTE: only for event logging
    uint256 _safeNonce = SAFE.nonce();
    bytes32 _safeTxHash = _getSafeTransactionHash(_multiSendData, _safeNonce);
    _execSafeTransaction(_multiSendData, _signatures);

<<<<<<< HEAD
    // Mark the action as executed
    actionInfo.executed = true;

    // Unqueue all action contracts
    address[] memory actionContractsToUnqueue = actionInfo.actionContracts;
    for (uint256 i = 0; i < actionContractsToUnqueue.length; i++) {
      actionContractInfo[actionContractsToUnqueue[i]].isQueued = false;
=======
    // Mark the transaction as executed
    _txInfo.isExecuted = true;

    // Unqueue all action contracts
    address[] memory transactionBuildersToUnqueue = _txInfo.transactionBuilders;
    for (uint256 _i; _i < transactionBuildersToUnqueue.length; ++_i) {
      _transactionBuilderInfo[transactionBuildersToUnqueue[_i]].isQueued = false;
>>>>>>> ab1d788a
    }

    // NOTE: event emitted to log successful execution
    emit TransactionExecuted(_txHash, _safeTxHash);
  }

  /**
   * @notice Internal function to execute a Safe transaction
   * @dev Uses the Safe's execTransaction function
   * @param _safeTxData The Safe transaction data
   * @param _signatures The signatures for the transaction
   */
  function _execSafeTransaction(bytes memory _safeTxData, bytes memory _signatures) internal {
    SAFE.execTransaction{value: msg.value}({
      to: MULTI_SEND_CALL_ONLY,
      value: 0,
      data: _safeTxData,
      operation: Enum.Operation.DelegateCall,
      safeTxGas: 0,
      baseGas: 0,
      gasPrice: 0,
      gasToken: address(0),
      refundReceiver: payable(address(this)),
      signatures: _signatures
    });
  }

  // ~~~ INTERNAL VIEW METHODS ~~~

  /**
   * @notice Internal function to fetch actions from a contract
   * @dev Uses staticcall to prevent state changes
   * @param _txBuilder The address of the transaction builder contract
   * @return _actions The array of actions
   */
  function _fetchActions(address _txBuilder) internal view returns (ITransactionBuilder.Action[] memory _actions) {
    // Encode the function call for getActions()
    bytes memory _callData = abi.encodeWithSelector(ITransactionBuilder.getActions.selector, bytes(''));

    // Make a static call (executes the code but reverts any state changes)
    (bool _success, bytes memory _returnData) = _txBuilder.staticcall(_callData);

    // If the call succeeded, decode the returned data
    if (_success && _returnData.length > 0) {
      _actions = abi.decode(_returnData, (ITransactionBuilder.Action[]));
    } else {
      revert NotSuccess();
    }
  }

  /**
<<<<<<< HEAD
   * @notice Internal function to collect actions from multiple contracts
   * @param _actionContracts Array of action contract addresses
   * @return _allActions Combined array of all actions
   */
  function _collectActions(address[] memory _actionContracts)
    internal
    view
    returns (IActions.Action[] memory _allActions)
  {
    // Cache for storing actions from each contract
    IActions.Action[][] memory _cachedActions = new IActions.Action[][](_actionContracts.length);
    uint256 _totalLength;

    // First pass: call getActions once per contract and cache the results
    for (uint256 _i; _i < _actionContracts.length; ++_i) {
      address _actionContract = _actionContracts[_i];
      IActions.Action[] memory actionList = _fetchActions(_actionContract);
      _cachedActions[_i] = actionList;
      _totalLength += actionList.length;
    }

    // Allocate the final array
    _allActions = new IActions.Action[](_totalLength);

    // Second pass: fill the final array from cached results
    uint256 _index;
    for (uint256 _i; _i < _cachedActions.length; ++_i) {
      for (uint256 _j; _j < _cachedActions[_i].length; ++_j) {
        _allActions[_index++] = _cachedActions[_i][_j];
      }
    }

    return _allActions;
=======
   * @notice Internal function to collect actions from multiple transaction builders
   * @param _txBuilders The array of transaction builder contract addresses
   * @return _allActions The combined array of all actions
   */
  function _collectActions(address[] memory _txBuilders)
    internal
    view
    returns (ITransactionBuilder.Action[] memory _allActions)
  {
    // Cache for storing actions from each contract
    ITransactionBuilder.Action[][] memory _cachedActions = new ITransactionBuilder.Action[][](_txBuilders.length);
    uint256 _allActionsLength;

    // First pass: call getActions once per contract and cache the results
    for (uint256 _i; _i < _txBuilders.length; ++_i) {
      ITransactionBuilder.Action[] memory _actions = _fetchActions(_txBuilders[_i]);
      _cachedActions[_i] = _actions;
      _allActionsLength += _actions.length;
    }

    // Allocate the final array
    _allActions = new ITransactionBuilder.Action[](_allActionsLength);
    uint256 _allActionsIndex;

    // Second pass: fill the final array from cached results
    for (uint256 _i; _i < _cachedActions.length; ++_i) {
      for (uint256 _j; _j < _cachedActions[_i].length; ++_j) {
        _allActions[_allActionsIndex++] = _cachedActions[_i][_j];
      }
    }
>>>>>>> ab1d788a
  }

  /**
   * @notice Internal function to get the Safe transaction hash
   * @param _safeTxData The Safe transaction data
   * @param _safeNonce The Safe nonce to use for the hash calculation
   * @return _safeTxHash The Safe transaction hash
   */
  function _getSafeTransactionHash(
    bytes memory _safeTxData,
    uint256 _safeNonce
  ) internal view returns (bytes32 _safeTxHash) {
    _safeTxHash = SAFE.getTransactionHash({
      to: MULTI_SEND_CALL_ONLY,
      value: 0,
      data: _safeTxData,
      operation: Enum.Operation.DelegateCall,
      safeTxGas: 0,
      baseGas: 0,
      gasPrice: 0,
      gasToken: address(0),
      refundReceiver: payable(address(this)),
      _nonce: _safeNonce
    });
  }

  /**
   * @notice Internal function to get the list of approved hash signers for a transaction
   * @param _txHash The hash of the transaction
   * @return _approvedHashSigners The array of approved hash signer addresses
   */
<<<<<<< HEAD
  function _getApprovedSigners(bytes32 _actionHash) internal view returns (address[] memory _approvedSigners) {
    address[] memory _signers = SAFE.getOwners();

    bytes memory _multiSendData =
      _constructMultiSendData(abi.decode(actions[_actionHash].actionData, (IActions.Action[])));
    bytes32 _safeTxHash = _getSafeTxHash(_multiSendData, SAFE.nonce());

    // Create a temporary array to store approved signers
    address[] memory _tempApproved = new address[](_signers.length);
    uint256 _approvedCount = 0;

    // Single pass through all signers
    for (uint256 _i; _i < _signers.length; ++_i) {
      // Check if this signer has approved the hash
      if (SAFE.approvedHashes(_signers[_i], _safeTxHash) == 1) {
        _tempApproved[_approvedCount] = _signers[_i];
        ++_approvedCount;
=======
  function _getApprovedHashSigners(bytes32 _txHash) internal view returns (address[] memory _approvedHashSigners) {
    address[] memory _safeOwners = SAFE.getOwners();
    uint256 _safeOwnersCount = _safeOwners.length;

    bytes memory _multiSendData =
      _buildMultiSendData(abi.decode(_transactionInfo[_txHash].actionsData, (ITransactionBuilder.Action[])));
    bytes32 _safeTxHash = _getSafeTransactionHash(_multiSendData, SAFE.nonce());

    // Create a temporary array to store approved hash signers
    address[] memory _tempSigners = new address[](_safeOwnersCount);
    uint256 _approvedHashSignersCount;

    // Single pass through all owners
    for (uint256 _i; _i < _safeOwnersCount; ++_i) {
      // Check if this owner has approved the hash
      if (SAFE.approvedHashes(_safeOwners[_i], _safeTxHash) == 1) {
        _tempSigners[_approvedHashSignersCount] = _safeOwners[_i];
        ++_approvedHashSignersCount;
>>>>>>> ab1d788a
      }
    }

    // Create the final result array with the exact size needed
    _approvedHashSigners = new address[](_approvedHashSignersCount);

    // Copy from temporary array to final array
    for (uint256 _i; _i < _approvedHashSignersCount; ++_i) {
      _approvedHashSigners[_i] = _tempSigners[_i];
    }
  }

  // ~~~ INTERNAL PURE METHODS ~~~

  /**
   * @notice Internal function to build MultiSend data from actions array
   * @dev Encodes each action into the MultiSend format
   * @param _actions The array of actions to encode
   * @return _multiSendData The encoded MultiSend data
   */
  function _buildMultiSendData(ITransactionBuilder.Action[] memory _actions)
    internal
    pure
    returns (bytes memory _multiSendData)
  {
    // Initialize an empty bytes array to avoid null reference
    _multiSendData = new bytes(0);

    // Loop through each action and encode it
    for (uint256 _i; _i < _actions.length; ++_i) {
      // Extract the current action
      ITransactionBuilder.Action memory _action = _actions[_i];

      // For each action, we encode:
      // 1 byte: operation (0 = Call, 1 = DelegateCall) - using 0 (Call) by default
      // 20 bytes: target address
      // 32 bytes: ether value
      // 32 bytes: data length
      // N bytes: data payload

      // Encode each action using abi.encodePacked to avoid padding
      bytes memory _encodedAction = abi.encodePacked(
        uint8(0), // operation (0 = Call)
        _action.target, // target address
        _action.value, // ether value
        uint256(_action.data.length), // data length
        _action.data // data payload
      );

      // Append the encoded action to the multiSendData
      _multiSendData = abi.encodePacked(_multiSendData, _encodedAction);
    }

    _multiSendData = abi.encodeWithSelector(MultiSendCallOnly.multiSend.selector, _multiSendData);
  }

  /**
   * @notice Internal function to build signatures for approved hashes
   * @dev Creates a special signature format using the signer's address
   * @param _signers The array of signer addresses
   * @return _approvedHashSignatures The encoded approved hash signatures
   */
  function _buildApprovedHashSignatures(address[] memory _signers)
    internal
    pure
    returns (bytes memory _approvedHashSignatures)
  {
    // Each signature requires exactly 65 bytes:
    // r: 32 bytes
    // s: 32 bytes
    // v: 1 byte

    // The total length will be signers.length * 65 bytes
    _approvedHashSignatures = new bytes(_signers.length * 65);

    for (uint256 _i; _i < _signers.length; ++_i) {
      // Calculate position in the signatures array (65 bytes per signature)
      uint256 _pos = 65 * _i;

      // Set r to the signer address (converted to bytes32)
      bytes32 _r = bytes32(uint256(uint160(_signers[_i])));

      // Set s to zero (not used for approved hash validation)
      bytes32 _s = bytes32(0);

      // Set v to 1 (indicates this is an approved hash signature)
      uint8 _v = 1;

      // Write the signature values to the byte array
      assembly {
        // r value: first 32 bytes of the signature
        mstore(add(add(_approvedHashSignatures, 32), _pos), _r)

        // s value: next 32 bytes of the signature
        mstore(add(add(_approvedHashSignatures, 32), add(_pos, 32)), _s)

        // v value: final 1 byte of the signature
        mstore8(add(add(_approvedHashSignatures, 32), add(_pos, 64)), _v)
      }
    }
  }

  /**
   * @notice Internal function to sort signer addresses
   * @dev Uses bubble sort to sort addresses numerically
   * @param _signers The array of signer addresses to sort
   * @return _sortedSigners The sorted array of signer addresses
   */
  function _sortSigners(address[] memory _signers) internal pure returns (address[] memory _sortedSigners) {
    for (uint256 _i; _i < _signers.length; ++_i) {
      for (uint256 _j; _j < _signers.length - _i - 1; ++_j) {
        // If the current element is greater than the next element, swap them
        if (_signers[_j] > _signers[_j + 1]) {
          // Swap elements
          address _temp = _signers[_j];
          _signers[_j] = _signers[_j + 1];
          _signers[_j + 1] = _temp;
        }
      }
    }

    return _signers;
  }
}<|MERGE_RESOLUTION|>--- conflicted
+++ resolved
@@ -20,15 +20,6 @@
   address public immutable MULTI_SEND_CALL_ONLY;
 
   /// @inheritdoc ISafeEntrypoint
-<<<<<<< HEAD
-  uint256 public actionNonce;
-
-  /// @notice Maps an action contract to its information
-  mapping(address _actionContract => ActionContractInfo _info) private actionContractInfo;
-
-  /// @notice Maps an action hash to its information
-  mapping(bytes32 _actionHash => ActionInfo _info) private actions;
-=======
   uint256 public transactionNonce;
 
   /// @notice Maps a transaction builder to its information
@@ -36,7 +27,6 @@
 
   /// @notice Maps a transaction hash to its information
   mapping(bytes32 _txHash => TransactionInfo _txInfo) internal _transactionInfo;
->>>>>>> ab1d788a
 
   /**
    * @notice Constructor that sets up the Safe and MultiSendCallOnly contracts
@@ -50,59 +40,20 @@
   // ~~~ ADMIN METHODS ~~~
 
   /// @inheritdoc ISafeEntrypoint
-<<<<<<< HEAD
-  function allowAction(address _actionContract) external isMsig {
-    actionContractInfo[_actionContract].isAllowed = true;
-    emit ActionAllowed(_actionContract);
-  }
-
-  /// @inheritdoc ISafeEntrypoint
-  function disallowAction(address _actionContract) external isAuthorized {
-    actionContractInfo[_actionContract].isAllowed = false;
-    emit ActionDisallowed(_actionContract);
-=======
   function approveTransactionBuilder(address _txBuilder) external isSafe {
     _transactionBuilderInfo[_txBuilder].isApproved = true;
+    emit TransactionBuilderApproved(_txBuilder);
   }
 
   /// @inheritdoc ISafeEntrypoint
   function disapproveTransactionBuilder(address _txBuilder) external isSafeOwner {
     _transactionBuilderInfo[_txBuilder].isApproved = false;
->>>>>>> ab1d788a
+    emit TransactionBuilderDisapproved(_txBuilder);
   }
 
   // ~~~ TRANSACTION METHODS ~~~
 
   /// @inheritdoc ISafeEntrypoint
-<<<<<<< HEAD
-  function queueApprovedActions(address[] memory _actionContracts) external isAuthorized returns (bytes32 _actionHash) {
-    // Validate input array is not empty
-    if (_actionContracts.length == 0) revert EmptyActionsArray();
-
-    // Validate all contracts are allowed and not already queued
-    for (uint256 _i; _i < _actionContracts.length; ++_i) {
-      if (!actionContractInfo[_actionContracts[_i]].isAllowed) revert NotAllowed();
-      if (actionContractInfo[_actionContracts[_i]].isQueued) revert ActionAlreadyQueued();
-      actionContractInfo[_actionContracts[_i]].isQueued = true;
-    }
-
-    // Collect all actions
-    IActions.Action[] memory allActions = _collectActions(_actionContracts);
-
-    // Create a unique hash for the batch
-    _actionHash = keccak256(abi.encode(allActions, actionNonce++));
-
-    // Store the batch information
-    actions[_actionHash] = ActionInfo({
-      executableAt: block.timestamp + 1 hours,
-      actionData: abi.encode(allActions),
-      executed: false,
-      actionContracts: _actionContracts
-    });
-
-    // NOTE: event picked up by off-chain monitoring service
-    emit ApprovedActionQueued(_actionHash, block.timestamp + 1 hours);
-=======
   function queueTransaction(address[] memory _txBuilders) external isSafeOwner returns (bytes32 _txHash) {
     // Validate input array is not empty
     if (_txBuilders.length == 0) revert EmptyTransactionBuildersArray();
@@ -130,7 +81,6 @@
 
     // NOTE: event picked up by off-chain monitoring service
     emit TransactionQueued(_txHash, block.timestamp + 1 hours, false);
->>>>>>> ab1d788a
   }
 
   /// @inheritdoc ISafeEntrypoint
@@ -145,20 +95,6 @@
     }
 
     // Create a unique hash for the actions
-<<<<<<< HEAD
-    _actionHash = keccak256(abi.encode(_actions, actionNonce++));
-
-    // Store the action information
-    actions[_actionHash] = ActionInfo({
-      executableAt: block.timestamp + 7 days,
-      actionData: abi.encode(_actions),
-      executed: false,
-      actionContracts: new address[](0)
-    });
-
-    // NOTE: event picked up by off-chain monitoring service
-    emit ArbitraryActionQueued(_actionHash, block.timestamp + 7 days);
-=======
     _txHash = keccak256(abi.encode(_actions, transactionNonce++));
 
     // Store the transaction information
@@ -171,7 +107,6 @@
 
     // NOTE: event picked up by off-chain monitoring service
     emit TransactionQueued(_txHash, block.timestamp + 7 days, true);
->>>>>>> ab1d788a
   }
 
   /// @inheritdoc ISafeEntrypoint
@@ -185,23 +120,6 @@
   }
 
   /// @inheritdoc ISafeEntrypoint
-<<<<<<< HEAD
-  function unqueueAction(bytes32 _actionHash) external isAuthorized {
-    // Check if the action exists
-    if (actions[_actionHash].executableAt == 0) revert ActionNotFound();
-
-    // Check if the action has already been executed
-    if (actions[_actionHash].executed) revert ActionAlreadyExecuted();
-
-    // Unqueue all action contracts
-    address[] memory actionContractsToUnqueue = actions[_actionHash].actionContracts;
-    for (uint256 i = 0; i < actionContractsToUnqueue.length; i++) {
-      actionContractInfo[actionContractsToUnqueue[i]].isQueued = false;
-    }
-
-    // Clear the action data
-    delete actions[_actionHash];
-=======
   function unqueueTransaction(bytes32 _txHash) external isSafeOwner {
     // Check if the transaction exists
     if (_transactionInfo[_txHash].executableAt == 0) revert TransactionNotQueued();
@@ -217,7 +135,6 @@
 
     // Clear the transaction information
     delete _transactionInfo[_txHash];
->>>>>>> ab1d788a
 
     // Emit event for off-chain monitoring
     emit TransactionUnqueued(_txHash);
@@ -252,19 +169,6 @@
   }
 
   /// @inheritdoc ISafeEntrypoint
-<<<<<<< HEAD
-  function getSafeTxHash(bytes32 _actionHash) external view returns (bytes32 _safeTxHash) {
-    IActions.Action[] memory _actions = abi.decode(actions[_actionHash].actionData, (IActions.Action[]));
-    bytes memory _multiSendData = _constructMultiSendData(_actions);
-    _safeTxHash = _getSafeTxHash(_multiSendData, SAFE.nonce());
-  }
-
-  /// @inheritdoc ISafeEntrypoint
-  function getSafeTxHash(bytes32 _actionHash, uint256 _safeNonce) external view returns (bytes32 _safeTxHash) {
-    bytes memory _multiSendData =
-      _constructMultiSendData(abi.decode(actions[_actionHash].actionData, (IActions.Action[])));
-    _safeTxHash = _getSafeTxHash(_multiSendData, _safeNonce);
-=======
   function getSafeTransactionHash(address _txBuilder) external view returns (bytes32 _safeTxHash) {
     ITransactionBuilder.Action[] memory _actions = _fetchActions(_txBuilder);
     bytes memory _multiSendData = _buildMultiSendData(_actions);
@@ -276,7 +180,6 @@
     ITransactionBuilder.Action[] memory _actions = _fetchActions(_txBuilder);
     bytes memory _multiSendData = _buildMultiSendData(_actions);
     _safeTxHash = _getSafeTransactionHash(_multiSendData, _safeNonce);
->>>>>>> ab1d788a
   }
 
   /// @inheritdoc ISafeEntrypoint
@@ -288,30 +191,6 @@
   }
 
   /// @inheritdoc ISafeEntrypoint
-<<<<<<< HEAD
-  function getActionHash(address _actionContract, uint256 _actionNonce) external view returns (bytes32 _actionHash) {
-    IActions.Action[] memory actionList = _fetchActions(_actionContract);
-    _actionHash = keccak256(abi.encode(actionList, _actionNonce));
-  }
-
-  /// @inheritdoc ISafeEntrypoint
-  function getActionContractInfo(address _actionContract) external view returns (bool _isAllowed, bool _isQueued) {
-    return (actionContractInfo[_actionContract].isAllowed, actionContractInfo[_actionContract].isQueued);
-  }
-
-  /// @inheritdoc ISafeEntrypoint
-  function getActionInfo(bytes32 _actionHash)
-    external
-    view
-    returns (uint256 executableAt, bytes memory actionData, bool executed, address[] memory actionContracts)
-  {
-    return (
-      actions[_actionHash].executableAt,
-      actions[_actionHash].actionData,
-      actions[_actionHash].executed,
-      actions[_actionHash].actionContracts
-    );
-=======
   function getSafeTransactionHash(bytes32 _txHash, uint256 _safeNonce) external view returns (bytes32 _safeTxHash) {
     bytes memory _multiSendData =
       _buildMultiSendData(abi.decode(_transactionInfo[_txHash].actionsData, (ITransactionBuilder.Action[])));
@@ -321,7 +200,6 @@
   /// @inheritdoc ISafeEntrypoint
   function getApprovedHashSigners(bytes32 _txHash) external view returns (address[] memory _approvedHashSigners) {
     _approvedHashSigners = _getApprovedHashSigners(_txHash);
->>>>>>> ab1d788a
   }
 
   // ~~~ INTERNAL METHODS ~~~
@@ -332,15 +210,6 @@
    * @param _txHash The hash of the transaction to execute
    * @param _signers The addresses of the signers to use
    */
-<<<<<<< HEAD
-  function _executeAction(bytes32 _actionHash, address[] memory _signers) internal {
-    ActionInfo storage actionInfo = actions[_actionHash];
-
-    if (actionInfo.executableAt > block.timestamp) revert NotExecutable();
-    if (actionInfo.executed) revert ActionAlreadyExecuted();
-
-    bytes memory _multiSendData = _constructMultiSendData(abi.decode(actionInfo.actionData, (IActions.Action[])));
-=======
   function _executeTransaction(bytes32 _txHash, address[] memory _signers) internal {
     TransactionInfo storage _txInfo = _transactionInfo[_txHash];
 
@@ -348,7 +217,6 @@
     if (_txInfo.isExecuted) revert TransactionAlreadyExecuted();
 
     bytes memory _multiSendData = _buildMultiSendData(abi.decode(_txInfo.actionsData, (ITransactionBuilder.Action[])));
->>>>>>> ab1d788a
     address[] memory _sortedSigners = _sortSigners(_signers);
     bytes memory _signatures = _buildApprovedHashSignatures(_sortedSigners);
 
@@ -357,15 +225,6 @@
     bytes32 _safeTxHash = _getSafeTransactionHash(_multiSendData, _safeNonce);
     _execSafeTransaction(_multiSendData, _signatures);
 
-<<<<<<< HEAD
-    // Mark the action as executed
-    actionInfo.executed = true;
-
-    // Unqueue all action contracts
-    address[] memory actionContractsToUnqueue = actionInfo.actionContracts;
-    for (uint256 i = 0; i < actionContractsToUnqueue.length; i++) {
-      actionContractInfo[actionContractsToUnqueue[i]].isQueued = false;
-=======
     // Mark the transaction as executed
     _txInfo.isExecuted = true;
 
@@ -373,7 +232,6 @@
     address[] memory transactionBuildersToUnqueue = _txInfo.transactionBuilders;
     for (uint256 _i; _i < transactionBuildersToUnqueue.length; ++_i) {
       _transactionBuilderInfo[transactionBuildersToUnqueue[_i]].isQueued = false;
->>>>>>> ab1d788a
     }
 
     // NOTE: event emitted to log successful execution
@@ -425,41 +283,6 @@
   }
 
   /**
-<<<<<<< HEAD
-   * @notice Internal function to collect actions from multiple contracts
-   * @param _actionContracts Array of action contract addresses
-   * @return _allActions Combined array of all actions
-   */
-  function _collectActions(address[] memory _actionContracts)
-    internal
-    view
-    returns (IActions.Action[] memory _allActions)
-  {
-    // Cache for storing actions from each contract
-    IActions.Action[][] memory _cachedActions = new IActions.Action[][](_actionContracts.length);
-    uint256 _totalLength;
-
-    // First pass: call getActions once per contract and cache the results
-    for (uint256 _i; _i < _actionContracts.length; ++_i) {
-      address _actionContract = _actionContracts[_i];
-      IActions.Action[] memory actionList = _fetchActions(_actionContract);
-      _cachedActions[_i] = actionList;
-      _totalLength += actionList.length;
-    }
-
-    // Allocate the final array
-    _allActions = new IActions.Action[](_totalLength);
-
-    // Second pass: fill the final array from cached results
-    uint256 _index;
-    for (uint256 _i; _i < _cachedActions.length; ++_i) {
-      for (uint256 _j; _j < _cachedActions[_i].length; ++_j) {
-        _allActions[_index++] = _cachedActions[_i][_j];
-      }
-    }
-
-    return _allActions;
-=======
    * @notice Internal function to collect actions from multiple transaction builders
    * @param _txBuilders The array of transaction builder contract addresses
    * @return _allActions The combined array of all actions
@@ -490,7 +313,6 @@
         _allActions[_allActionsIndex++] = _cachedActions[_i][_j];
       }
     }
->>>>>>> ab1d788a
   }
 
   /**
@@ -522,25 +344,6 @@
    * @param _txHash The hash of the transaction
    * @return _approvedHashSigners The array of approved hash signer addresses
    */
-<<<<<<< HEAD
-  function _getApprovedSigners(bytes32 _actionHash) internal view returns (address[] memory _approvedSigners) {
-    address[] memory _signers = SAFE.getOwners();
-
-    bytes memory _multiSendData =
-      _constructMultiSendData(abi.decode(actions[_actionHash].actionData, (IActions.Action[])));
-    bytes32 _safeTxHash = _getSafeTxHash(_multiSendData, SAFE.nonce());
-
-    // Create a temporary array to store approved signers
-    address[] memory _tempApproved = new address[](_signers.length);
-    uint256 _approvedCount = 0;
-
-    // Single pass through all signers
-    for (uint256 _i; _i < _signers.length; ++_i) {
-      // Check if this signer has approved the hash
-      if (SAFE.approvedHashes(_signers[_i], _safeTxHash) == 1) {
-        _tempApproved[_approvedCount] = _signers[_i];
-        ++_approvedCount;
-=======
   function _getApprovedHashSigners(bytes32 _txHash) internal view returns (address[] memory _approvedHashSigners) {
     address[] memory _safeOwners = SAFE.getOwners();
     uint256 _safeOwnersCount = _safeOwners.length;
@@ -559,7 +362,6 @@
       if (SAFE.approvedHashes(_safeOwners[_i], _safeTxHash) == 1) {
         _tempSigners[_approvedHashSignersCount] = _safeOwners[_i];
         ++_approvedHashSignersCount;
->>>>>>> ab1d788a
       }
     }
 
