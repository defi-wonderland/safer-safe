--- conflicted
+++ resolved
@@ -20,15 +20,6 @@
   address public immutable MULTI_SEND_CALL_ONLY;
 
   /// @inheritdoc ISafeEntrypoint
-<<<<<<< HEAD
-  uint256 public actionNonce;
-
-  /// @notice Maps an action contract to its information
-  mapping(address _actionContract => ActionContractInfo _info) private actionContractInfo;
-
-  /// @notice Maps an action hash to its information
-  mapping(bytes32 _actionHash => ActionInfo _info) private actions;
-=======
   uint256 public transactionNonce;
 
   /// @notice Maps a transaction builder to its information
@@ -36,7 +27,6 @@
 
   /// @notice Maps a transaction ID to its information
   mapping(uint256 _txId => TransactionInfo _txInfo) internal _transactionInfo;
->>>>>>> 9af85f32
 
   /**
    * @notice Constructor that sets up the Safe and MultiSendCallOnly contracts
@@ -50,24 +40,13 @@
   // ~~~ ADMIN METHODS ~~~
 
   /// @inheritdoc ISafeEntrypoint
-<<<<<<< HEAD
-  function allowAction(address _actionContract, uint256 _expiryTime) external isMsig {
+  function approveTransactionBuilder(address _txBuilder, uint256 _expiryTime) external isSafe {
+    if (_transactionBuilderInfo[_txBuilder].isApproved) revert TransactionBuilderAlreadyApproved();
     // Ensure expiry time is in the future
     if (_expiryTime <= block.timestamp) revert InvalidExpiryTime();
 
-    actionContractInfo[_actionContract].isAllowed = true;
-    actionContractInfo[_actionContract].expiryTime = _expiryTime;
-    emit ActionAllowed(_actionContract);
-  }
-
-  /// @inheritdoc ISafeEntrypoint
-  function disallowAction(address _actionContract) external isAuthorized {
-    actionContractInfo[_actionContract].isAllowed = false;
-    emit ActionDisallowed(_actionContract);
-=======
-  function approveTransactionBuilder(address _txBuilder) external isSafe {
-    if (_transactionBuilderInfo[_txBuilder].isApproved) revert TransactionBuilderAlreadyApproved();
     _transactionBuilderInfo[_txBuilder].isApproved = true;
+    _transactionBuilderInfo[_txBuilder].expiryTime = _expiryTime;
     emit TransactionBuilderApproved(_txBuilder);
   }
 
@@ -76,45 +55,11 @@
     if (!_transactionBuilderInfo[_txBuilder].isApproved) revert TransactionBuilderNotApproved();
     _transactionBuilderInfo[_txBuilder].isApproved = false;
     emit TransactionBuilderDisapproved(_txBuilder);
->>>>>>> 9af85f32
   }
 
   // ~~~ TRANSACTION METHODS ~~~
 
   /// @inheritdoc ISafeEntrypoint
-<<<<<<< HEAD
-  function queueApprovedActions(address[] memory _actionContracts) external isAuthorized returns (bytes32 _actionHash) {
-    // Validate input array is not empty
-    if (_actionContracts.length == 0) revert EmptyActionsArray();
-
-    // Validate all contracts are allowed and not already queued
-    for (uint256 _i; _i < _actionContracts.length; ++_i) {
-      if (!actionContractInfo[_actionContracts[_i]].isAllowed) revert NotAllowed();
-      if (actionContractInfo[_actionContracts[_i]].isQueued) revert ActionAlreadyQueued();
-      if (block.timestamp >= actionContractInfo[_actionContracts[_i]].expiryTime) {
-        revert ActionExpired();
-      }
-
-      actionContractInfo[_actionContracts[_i]].isQueued = true;
-    }
-
-    // Collect all actions
-    IActions.Action[] memory allActions = _collectActions(_actionContracts);
-
-    // Create a unique hash for the batch
-    _actionHash = keccak256(abi.encode(allActions, actionNonce++));
-
-    // Store the batch information
-    actions[_actionHash] = ActionInfo({
-      executableAt: block.timestamp + 1 hours,
-      actionData: abi.encode(allActions),
-      executed: false,
-      actionContracts: _actionContracts
-    });
-
-    // NOTE: event picked up by off-chain monitoring service
-    emit ApprovedActionQueued(_actionHash, block.timestamp + 1 hours);
-=======
   function queueTransaction(address[] memory _txBuilders) external isSafeOwner returns (uint256 _txId) {
     // Validate input array is not empty
     if (_txBuilders.length == 0) revert EmptyTransactionBuildersArray();
@@ -123,6 +68,9 @@
     for (uint256 _i; _i < _txBuilders.length; ++_i) {
       if (!_transactionBuilderInfo[_txBuilders[_i]].isApproved) revert TransactionBuilderNotApproved();
       if (_transactionBuilderInfo[_txBuilders[_i]].isQueued) revert TransactionBuilderAlreadyQueued();
+      if (block.timestamp >= _transactionBuilderInfo[_txBuilders[_i]].expiryTime) {
+        revert TransactionBuilderExpired();
+      }
 
       _transactionBuilderInfo[_txBuilders[_i]].isQueued = true;
     }
@@ -143,7 +91,6 @@
 
     // NOTE: event picked up by off-chain monitoring service
     emit TransactionQueued(_txId, block.timestamp + 1 hours, false);
->>>>>>> 9af85f32
   }
 
   /// @inheritdoc ISafeEntrypoint
@@ -153,21 +100,6 @@
       revert EmptyActionsArray();
     }
 
-<<<<<<< HEAD
-    // Create a unique hash for the actions
-    _actionHash = keccak256(abi.encode(_actions, actionNonce++));
-
-    // Store the action information
-    actions[_actionHash] = ActionInfo({
-      executableAt: block.timestamp + 7 days,
-      actionData: abi.encode(_actions),
-      executed: false,
-      actionContracts: new address[](0)
-    });
-
-    // NOTE: event picked up by off-chain monitoring service
-    emit ArbitraryActionQueued(_actionHash, block.timestamp + 7 days);
-=======
     // Generate a simple transaction ID
     _txId = transactionNonce++;
 
@@ -181,7 +113,6 @@
 
     // NOTE: event picked up by off-chain monitoring service
     emit TransactionQueued(_txId, block.timestamp + 7 days, true);
->>>>>>> 9af85f32
   }
 
   /// @inheritdoc ISafeEntrypoint
@@ -195,23 +126,6 @@
   }
 
   /// @inheritdoc ISafeEntrypoint
-<<<<<<< HEAD
-  function unqueueAction(bytes32 _actionHash) external isAuthorized {
-    // Check if the action exists
-    if (actions[_actionHash].executableAt == 0) revert ActionNotFound();
-
-    // Check if the action has already been executed
-    if (actions[_actionHash].executed) revert ActionAlreadyExecuted();
-
-    // Unqueue all action contracts
-    address[] memory actionContractsToUnqueue = actions[_actionHash].actionContracts;
-    for (uint256 i = 0; i < actionContractsToUnqueue.length; i++) {
-      actionContractInfo[actionContractsToUnqueue[i]].isQueued = false;
-    }
-
-    // Clear the action data
-    delete actions[_actionHash];
-=======
   function unqueueTransaction(uint256 _txId) external isSafeOwner {
     // Check if the transaction exists
     if (_transactionInfo[_txId].executableAt == 0) revert TransactionNotQueued();
@@ -227,7 +141,6 @@
 
     // Clear the transaction information
     delete _transactionInfo[_txId];
->>>>>>> 9af85f32
 
     // Emit event for off-chain monitoring
     emit TransactionUnqueued(_txId);
@@ -236,9 +149,21 @@
   // ~~~ EXTERNAL VIEW METHODS ~~~
 
   /// @inheritdoc ISafeEntrypoint
-  function getTransactionBuilderInfo(address _txBuilder) external view returns (bool _isApproved, bool _isQueued) {
-    (_isApproved, _isQueued) =
-      (_transactionBuilderInfo[_txBuilder].isApproved, _transactionBuilderInfo[_txBuilder].isQueued);
+  function getTransactionBuilderInfo(address _txBuilder)
+    external
+    view
+    returns (bool _isApproved, bool _isQueued, uint256 _expiryTime)
+  {
+    _isQueued = _transactionBuilderInfo[_txBuilder].isQueued;
+    _isApproved = _transactionBuilderInfo[_txBuilder].isApproved;
+    _expiryTime = _transactionBuilderInfo[_txBuilder].expiryTime;
+
+    // If the transaction builder has expired, return false for isApproved
+    if (block.timestamp >= _expiryTime) {
+      _isApproved = false;
+    }
+
+    return (_isApproved, _isQueued, _expiryTime);
   }
 
   /// @inheritdoc ISafeEntrypoint
@@ -263,19 +188,6 @@
   }
 
   /// @inheritdoc ISafeEntrypoint
-<<<<<<< HEAD
-  function getSafeTxHash(bytes32 _actionHash) external view returns (bytes32 _safeTxHash) {
-    IActions.Action[] memory _actions = abi.decode(actions[_actionHash].actionData, (IActions.Action[]));
-    bytes memory _multiSendData = _constructMultiSendData(_actions);
-    _safeTxHash = _getSafeTxHash(_multiSendData, SAFE.nonce());
-  }
-
-  /// @inheritdoc ISafeEntrypoint
-  function getSafeTxHash(bytes32 _actionHash, uint256 _safeNonce) external view returns (bytes32 _safeTxHash) {
-    bytes memory _multiSendData =
-      _constructMultiSendData(abi.decode(actions[_actionHash].actionData, (IActions.Action[])));
-    _safeTxHash = _getSafeTxHash(_multiSendData, _safeNonce);
-=======
   function getSafeTransactionHash(address _txBuilder, uint256 _safeNonce) external view returns (bytes32 _safeTxHash) {
     ITransactionBuilder.Action[] memory _actions = _fetchActions(_txBuilder);
     bytes memory _multiSendData = _buildMultiSendData(_actions);
@@ -288,7 +200,6 @@
       abi.decode(_transactionInfo[_txId].actionsData, (ITransactionBuilder.Action[]));
     bytes memory _multiSendData = _buildMultiSendData(_actions);
     _safeTxHash = _getSafeTransactionHash(_multiSendData, SAFE.nonce());
->>>>>>> 9af85f32
   }
 
   /// @inheritdoc ISafeEntrypoint
@@ -299,46 +210,8 @@
   }
 
   /// @inheritdoc ISafeEntrypoint
-<<<<<<< HEAD
-  function getActionHash(address _actionContract, uint256 _actionNonce) external view returns (bytes32 _actionHash) {
-    IActions.Action[] memory actionList = _fetchActions(_actionContract);
-    _actionHash = keccak256(abi.encode(actionList, _actionNonce));
-  }
-
-  /// @inheritdoc ISafeEntrypoint
-  function getActionContractInfo(address _actionContract)
-    external
-    view
-    returns (bool _isAllowed, bool _isQueued, uint256 _expiryTime)
-  {
-    bool isQueued = actionContractInfo[_actionContract].isQueued;
-    bool isAllowed = actionContractInfo[_actionContract].isAllowed;
-    uint256 expiryTime = actionContractInfo[_actionContract].expiryTime;
-
-    // If the action has expired, return false for isAllowed
-    if (block.timestamp >= expiryTime) {
-      isAllowed = false;
-    }
-
-    return (isAllowed, isQueued, expiryTime);
-  }
-
-  /// @inheritdoc ISafeEntrypoint
-  function getActionInfo(bytes32 _actionHash)
-    external
-    view
-    returns (uint256 executableAt, bytes memory actionData, bool executed, address[] memory actionContracts)
-  {
-    return (
-      actions[_actionHash].executableAt,
-      actions[_actionHash].actionData,
-      actions[_actionHash].executed,
-      actions[_actionHash].actionContracts
-    );
-=======
   function getApprovedHashSigners(uint256 _txId) external view returns (address[] memory _approvedHashSigners) {
     _approvedHashSigners = _getApprovedHashSigners(_txId);
->>>>>>> 9af85f32
   }
 
   // ~~~ INTERNAL METHODS ~~~
@@ -349,15 +222,6 @@
    * @param _txId The ID of the transaction to execute
    * @param _signers The addresses of the signers to use
    */
-<<<<<<< HEAD
-  function _executeAction(bytes32 _actionHash, address[] memory _signers) internal {
-    ActionInfo storage actionInfo = actions[_actionHash];
-
-    if (actionInfo.executableAt > block.timestamp) revert NotExecutable();
-    if (actionInfo.executed) revert ActionAlreadyExecuted();
-
-    bytes memory _multiSendData = _constructMultiSendData(abi.decode(actionInfo.actionData, (IActions.Action[])));
-=======
   function _executeTransaction(uint256 _txId, address[] memory _signers) internal {
     TransactionInfo storage _txInfo = _transactionInfo[_txId];
 
@@ -365,7 +229,6 @@
     if (_txInfo.isExecuted) revert TransactionAlreadyExecuted();
 
     bytes memory _multiSendData = _buildMultiSendData(abi.decode(_txInfo.actionsData, (ITransactionBuilder.Action[])));
->>>>>>> 9af85f32
     address[] memory _sortedSigners = _sortSigners(_signers);
     bytes memory _signatures = _buildApprovedHashSignatures(_sortedSigners);
 
@@ -374,15 +237,6 @@
     bytes32 _safeTxHash = _getSafeTransactionHash(_multiSendData, _safeNonce);
     _execSafeTransaction(_multiSendData, _signatures);
 
-<<<<<<< HEAD
-    // Mark the action as executed
-    actionInfo.executed = true;
-
-    // Unqueue all action contracts
-    address[] memory actionContractsToUnqueue = actionInfo.actionContracts;
-    for (uint256 i = 0; i < actionContractsToUnqueue.length; i++) {
-      actionContractInfo[actionContractsToUnqueue[i]].isQueued = false;
-=======
     // Mark the transaction as executed
     _txInfo.isExecuted = true;
 
@@ -390,7 +244,6 @@
     address[] memory transactionBuildersToUnqueue = _txInfo.transactionBuilders;
     for (uint256 _i; _i < transactionBuildersToUnqueue.length; ++_i) {
       _transactionBuilderInfo[transactionBuildersToUnqueue[_i]].isQueued = false;
->>>>>>> 9af85f32
     }
 
     // NOTE: event emitted to log successful execution
@@ -442,41 +295,6 @@
   }
 
   /**
-<<<<<<< HEAD
-   * @notice Internal function to collect actions from multiple contracts
-   * @param _actionContracts Array of action contract addresses
-   * @return _allActions Combined array of all actions
-   */
-  function _collectActions(address[] memory _actionContracts)
-    internal
-    view
-    returns (IActions.Action[] memory _allActions)
-  {
-    // Cache for storing actions from each contract
-    IActions.Action[][] memory _cachedActions = new IActions.Action[][](_actionContracts.length);
-    uint256 _totalLength;
-
-    // First pass: call getActions once per contract and cache the results
-    for (uint256 _i; _i < _actionContracts.length; ++_i) {
-      address _actionContract = _actionContracts[_i];
-      IActions.Action[] memory actionList = _fetchActions(_actionContract);
-      _cachedActions[_i] = actionList;
-      _totalLength += actionList.length;
-    }
-
-    // Allocate the final array
-    _allActions = new IActions.Action[](_totalLength);
-
-    // Second pass: fill the final array from cached results
-    uint256 _index;
-    for (uint256 _i; _i < _cachedActions.length; ++_i) {
-      for (uint256 _j; _j < _cachedActions[_i].length; ++_j) {
-        _allActions[_index++] = _cachedActions[_i][_j];
-      }
-    }
-
-    return _allActions;
-=======
    * @notice Internal function to collect actions from multiple transaction builders
    * @param _txBuilders The array of transaction builder contract addresses
    * @return _allActions The combined array of all actions
@@ -507,7 +325,6 @@
         _allActions[_allActionsIndex++] = _cachedActions[_i][_j];
       }
     }
->>>>>>> 9af85f32
   }
 
   /**
@@ -539,25 +356,6 @@
    * @param _txId The ID of the transaction
    * @return _approvedHashSigners The array of approved hash signer addresses
    */
-<<<<<<< HEAD
-  function _getApprovedSigners(bytes32 _actionHash) internal view returns (address[] memory _approvedSigners) {
-    address[] memory _signers = SAFE.getOwners();
-
-    bytes memory _multiSendData =
-      _constructMultiSendData(abi.decode(actions[_actionHash].actionData, (IActions.Action[])));
-    bytes32 _safeTxHash = _getSafeTxHash(_multiSendData, SAFE.nonce());
-
-    // Create a temporary array to store approved signers
-    address[] memory _tempApproved = new address[](_signers.length);
-    uint256 _approvedCount = 0;
-
-    // Single pass through all signers
-    for (uint256 _i; _i < _signers.length; ++_i) {
-      // Check if this signer has approved the hash
-      if (SAFE.approvedHashes(_signers[_i], _safeTxHash) == 1) {
-        _tempApproved[_approvedCount] = _signers[_i];
-        ++_approvedCount;
-=======
   function _getApprovedHashSigners(uint256 _txId) internal view returns (address[] memory _approvedHashSigners) {
     address[] memory _safeOwners = SAFE.getOwners();
     uint256 _safeOwnersCount = _safeOwners.length;
@@ -576,7 +374,6 @@
       if (SAFE.approvedHashes(_safeOwners[_i], _safeTxHash) == 1) {
         _tempSigners[_approvedHashSignersCount] = _safeOwners[_i];
         ++_approvedHashSignersCount;
->>>>>>> 9af85f32
       }
     }
 
