--- conflicted
+++ resolved
@@ -14,31 +14,19 @@
  * @notice Contract that allows for the execution of transactions on a Safe
  */
 contract SafeEntrypoint is SafeManageable, ISafeEntrypoint {
+  // ~~~ STORAGE ~~~
+
   /// @inheritdoc ISafeEntrypoint
   address public immutable MULTI_SEND_CALL_ONLY;
 
   /// @inheritdoc ISafeEntrypoint
-<<<<<<< HEAD
-  uint256 public actionNonce;
-
-  /// @notice Maps an action contract to its information
-  mapping(address _actionContract => ActionContractInfo _info) private actionContractInfo;
-
-  /// @notice Maps an action hash to its information
-  mapping(bytes32 _actionHash => ActionInfo _info) private actions;
-=======
-  mapping(address _txBuilder => bool _isApproved) public approvedTransactionBuilders;
-
-  /// @inheritdoc ISafeEntrypoint
-  mapping(bytes32 _txHash => uint256 _txExecutableAt) public txExecutableAt;
-  /// @inheritdoc ISafeEntrypoint
-  mapping(bytes32 _txHash => bytes _txData) public txData;
-  /// @inheritdoc ISafeEntrypoint
-  mapping(bytes32 _txHash => bool _isExecuted) public executedTxs;
-
-  /// @notice Global nonce to ensure unique hashes for identical transactions
-  uint256 internal _txNonce;
->>>>>>> 214030c2
+  uint256 public transactionNonce;
+
+  /// @notice Maps a transaction builder to its information
+  mapping(address _txBuilder => TransactionBuilderInfo _txBuilderInfo) internal _transactionBuilderInfo;
+
+  /// @notice Maps a transaction hash to its information
+  mapping(bytes32 _txHash => TransactionInfo _txInfo) internal _transactionInfo;
 
   /**
    * @notice Constructor that sets up the Safe and MultiSendCallOnly contracts
@@ -52,70 +40,45 @@
   // ~~~ ADMIN METHODS ~~~
 
   /// @inheritdoc ISafeEntrypoint
-<<<<<<< HEAD
-  function allowAction(address _actionContract) external isMsig {
-    actionContractInfo[_actionContract].isAllowed = true;
-  }
-
-  /// @inheritdoc ISafeEntrypoint
-  function disallowAction(address _actionContract) external isAuthorized {
-    actionContractInfo[_actionContract].isAllowed = false;
-=======
   function approveTransactionBuilder(address _txBuilder) external isSafe {
-    approvedTransactionBuilders[_txBuilder] = true;
+    _transactionBuilderInfo[_txBuilder].isApproved = true;
   }
 
   /// @inheritdoc ISafeEntrypoint
   function disapproveTransactionBuilder(address _txBuilder) external isSafeOwner {
-    approvedTransactionBuilders[_txBuilder] = false;
->>>>>>> 214030c2
-  }
-
-  // ~~~ ACTIONS METHODS ~~~
-
-  /// @inheritdoc ISafeEntrypoint
-<<<<<<< HEAD
-  function queueApprovedActions(address[] memory _actionContracts) external isAuthorized returns (bytes32 _actionHash) {
+    _transactionBuilderInfo[_txBuilder].isApproved = false;
+  }
+
+  // ~~~ TRANSACTION METHODS ~~~
+
+  /// @inheritdoc ISafeEntrypoint
+  function queueTransaction(address[] memory _txBuilders) external isSafeOwner returns (bytes32 _txHash) {
     // Validate input array is not empty
-    if (_actionContracts.length == 0) revert EmptyActionsArray();
+    if (_txBuilders.length == 0) revert EmptyTransactionBuildersArray();
 
     // Validate all contracts are allowed and not already queued
-    for (uint256 _i; _i < _actionContracts.length; ++_i) {
-      if (!actionContractInfo[_actionContracts[_i]].isAllowed) revert NotAllowed();
-      if (actionContractInfo[_actionContracts[_i]].isQueued) revert ActionAlreadyQueued();
-      actionContractInfo[_actionContracts[_i]].isQueued = true;
+    for (uint256 _i; _i < _txBuilders.length; ++_i) {
+      if (!_transactionBuilderInfo[_txBuilders[_i]].isApproved) revert TransactionBuilderNotApproved();
+      if (_transactionBuilderInfo[_txBuilders[_i]].isQueued) revert TransactionBuilderAlreadyQueued();
+      _transactionBuilderInfo[_txBuilders[_i]].isQueued = true;
     }
 
     // Collect all actions
-    IActions.Action[] memory allActions = _collectActions(_actionContracts);
-
-    // Create a unique hash for the batch
-    _actionHash = keccak256(abi.encode(allActions, actionNonce++));
-
-    // Store the batch information
-    actions[_actionHash] = ActionInfo({
+    ITransactionBuilder.Action[] memory _allActions = _collectActions(_txBuilders);
+
+    // Create a unique hash for the actions
+    _txHash = keccak256(abi.encode(_allActions, transactionNonce++));
+
+    // Store the transaction information
+    _transactionInfo[_txHash] = TransactionInfo({
+      transactionBuilders: _txBuilders,
+      actionsData: abi.encode(_allActions),
       executableAt: block.timestamp + 1 hours,
-      actionData: abi.encode(allActions),
-      executed: false,
-      actionContracts: _actionContracts
+      isExecuted: false
     });
 
     // NOTE: event picked up by off-chain monitoring service
-    emit ApprovedActionQueued(_actionHash, block.timestamp + 1 hours);
-=======
-  function queueTransaction(address _txBuilder) external isSafeOwner returns (bytes32 _txHash) {
-    if (!approvedTransactionBuilders[_txBuilder]) revert TransactionBuilderNotApproved();
-
-    ITransactionBuilder.Action[] memory _actions = ITransactionBuilder(_txBuilder).getActions();
-    _txHash = keccak256(abi.encode(_actions, _txNonce++));
-
-    uint256 _executableAt = block.timestamp + 1 hours;
-    txExecutableAt[_txHash] = _executableAt;
-    txData[_txHash] = abi.encode(_actions);
-
-    // NOTE: event picked up by off-chain monitoring service
-    emit TransactionQueued(_txHash, _executableAt, false);
->>>>>>> 214030c2
+    emit TransactionQueued(_txHash, block.timestamp + 1 hours, false);
   }
 
   /// @inheritdoc ISafeEntrypoint
@@ -129,30 +92,19 @@
       revert EmptyActionsArray();
     }
 
-<<<<<<< HEAD
     // Create a unique hash for the actions
-    _actionHash = keccak256(abi.encode(_actions, actionNonce++));
-
-    // Store the action information
-    actions[_actionHash] = ActionInfo({
+    _txHash = keccak256(abi.encode(_actions, transactionNonce++));
+
+    // Store the transaction information
+    _transactionInfo[_txHash] = TransactionInfo({
+      transactionBuilders: new address[](0),
+      actionsData: abi.encode(_actions),
       executableAt: block.timestamp + 7 days,
-      actionData: abi.encode(_actions),
-      executed: false,
-      actionContracts: new address[](0)
+      isExecuted: false
     });
 
     // NOTE: event picked up by off-chain monitoring service
-    emit ArbitraryActionQueued(_actionHash, block.timestamp + 7 days);
-=======
-    // Use the existing transaction storage mechanism
-    _txHash = keccak256(abi.encode(_actions, _txNonce++));
-    uint256 _executableAt = block.timestamp + 7 days;
-    txExecutableAt[_txHash] = _executableAt;
-    txData[_txHash] = abi.encode(_actions);
-
-    // NOTE: event picked up by off-chain monitoring service
-    emit TransactionQueued(_txHash, _executableAt, true);
->>>>>>> 214030c2
+    emit TransactionQueued(_txHash, block.timestamp + 7 days, true);
   }
 
   /// @inheritdoc ISafeEntrypoint
@@ -166,40 +118,47 @@
   }
 
   /// @inheritdoc ISafeEntrypoint
-<<<<<<< HEAD
-  function unqueueAction(bytes32 _actionHash) external isAuthorized {
-    // Check if the action exists
-    if (actions[_actionHash].executableAt == 0) revert ActionNotFound();
-
-    // Check if the action has already been executed
-    if (actions[_actionHash].executed) revert ActionAlreadyExecuted();
-
-    // Unqueue all action contracts
-    address[] memory actionContractsToUnqueue = actions[_actionHash].actionContracts;
-    for (uint256 i = 0; i < actionContractsToUnqueue.length; i++) {
-      actionContractInfo[actionContractsToUnqueue[i]].isQueued = false;
-    }
-
-    // Clear the action data
-    delete actions[_actionHash];
-=======
   function unqueueTransaction(bytes32 _txHash) external isSafeOwner {
     // Check if the transaction exists
-    if (txExecutableAt[_txHash] == 0) revert TransactionNotQueued();
+    if (_transactionInfo[_txHash].executableAt == 0) revert TransactionNotQueued();
 
     // Check if the transaction has already been executed
-    if (executedTxs[_txHash]) revert TransactionAlreadyExecuted();
-
-    // Clear the transaction data
-    delete txExecutableAt[_txHash];
-    delete txData[_txHash];
->>>>>>> 214030c2
+    if (_transactionInfo[_txHash].isExecuted) revert TransactionAlreadyExecuted();
+
+    // Unqueue all transaction builders
+    address[] memory _txBuildersToUnqueue = _transactionInfo[_txHash].transactionBuilders;
+    for (uint256 _i; _i < _txBuildersToUnqueue.length; ++_i) {
+      _transactionBuilderInfo[_txBuildersToUnqueue[_i]].isQueued = false;
+    }
+
+    // Clear the transaction information
+    delete _transactionInfo[_txHash];
 
     // Emit event for off-chain monitoring
     emit TransactionUnqueued(_txHash);
   }
 
-  // ~~~ VIEW METHODS ~~~
+  // ~~~ EXTERNAL VIEW METHODS ~~~
+
+  /// @inheritdoc ISafeEntrypoint
+  function getTransactionBuilderInfo(address _txBuilder) external view returns (bool _isApproved, bool _isQueued) {
+    (_isApproved, _isQueued) =
+      (_transactionBuilderInfo[_txBuilder].isApproved, _transactionBuilderInfo[_txBuilder].isQueued);
+  }
+
+  /// @inheritdoc ISafeEntrypoint
+  function getTransactionInfo(bytes32 _txHash)
+    external
+    view
+    returns (address[] memory _txBuilders, bytes memory _actionsData, uint256 _executableAt, bool _isExecuted)
+  {
+    (_txBuilders, _actionsData, _executableAt, _isExecuted) = (
+      _transactionInfo[_txHash].transactionBuilders,
+      _transactionInfo[_txHash].actionsData,
+      _transactionInfo[_txHash].executableAt,
+      _transactionInfo[_txHash].isExecuted
+    );
+  }
 
   /// @inheritdoc ISafeEntrypoint
   function getTransactionHash(address _txBuilder, uint256 _txNonce) external view returns (bytes32 _txHash) {
@@ -215,19 +174,6 @@
   }
 
   /// @inheritdoc ISafeEntrypoint
-<<<<<<< HEAD
-  function getSafeTxHash(bytes32 _actionHash) external view returns (bytes32 _safeTxHash) {
-    IActions.Action[] memory _actions = abi.decode(actions[_actionHash].actionData, (IActions.Action[]));
-    bytes memory _multiSendData = _constructMultiSendData(_actions);
-    _safeTxHash = _getSafeTxHash(_multiSendData, SAFE.nonce());
-  }
-
-  /// @inheritdoc ISafeEntrypoint
-  function getSafeTxHash(bytes32 _actionHash, uint256 _safeNonce) external view returns (bytes32 _safeTxHash) {
-    bytes memory _multiSendData =
-      _constructMultiSendData(abi.decode(actions[_actionHash].actionData, (IActions.Action[])));
-    _safeTxHash = _getSafeTxHash(_multiSendData, _safeNonce);
-=======
   function getSafeTransactionHash(address _txBuilder, uint256 _safeNonce) external view returns (bytes32 _safeTxHash) {
     ITransactionBuilder.Action[] memory _actions = _fetchActions(_txBuilder);
     bytes memory _multiSendData = _buildMultiSendData(_actions);
@@ -236,46 +182,22 @@
 
   /// @inheritdoc ISafeEntrypoint
   function getSafeTransactionHash(bytes32 _txHash) external view returns (bytes32 _safeTxHash) {
-    ITransactionBuilder.Action[] memory _actions = abi.decode(txData[_txHash], (ITransactionBuilder.Action[]));
+    ITransactionBuilder.Action[] memory _actions =
+      abi.decode(_transactionInfo[_txHash].actionsData, (ITransactionBuilder.Action[]));
     bytes memory _multiSendData = _buildMultiSendData(_actions);
     _safeTxHash = _getSafeTransactionHash(_multiSendData, SAFE.nonce());
->>>>>>> 214030c2
   }
 
   /// @inheritdoc ISafeEntrypoint
   function getSafeTransactionHash(bytes32 _txHash, uint256 _safeNonce) external view returns (bytes32 _safeTxHash) {
-    bytes memory _multiSendData = _buildMultiSendData(abi.decode(txData[_txHash], (ITransactionBuilder.Action[])));
+    bytes memory _multiSendData =
+      _buildMultiSendData(abi.decode(_transactionInfo[_txHash].actionsData, (ITransactionBuilder.Action[])));
     _safeTxHash = _getSafeTransactionHash(_multiSendData, _safeNonce);
   }
 
   /// @inheritdoc ISafeEntrypoint
-<<<<<<< HEAD
-  function getActionHash(address _actionContract, uint256 _actionNonce) external view returns (bytes32 _actionHash) {
-    IActions.Action[] memory actionList = _fetchActions(_actionContract);
-    _actionHash = keccak256(abi.encode(actionList, _actionNonce));
-  }
-
-  /// @inheritdoc ISafeEntrypoint
-  function getActionContractInfo(address _actionContract) external view returns (bool _isAllowed, bool _isQueued) {
-    return (actionContractInfo[_actionContract].isAllowed, actionContractInfo[_actionContract].isQueued);
-  }
-
-  /// @inheritdoc ISafeEntrypoint
-  function getActionInfo(bytes32 _actionHash)
-    external
-    view
-    returns (uint256 executableAt, bytes memory actionData, bool executed, address[] memory actionContracts)
-  {
-    return (
-      actions[_actionHash].executableAt,
-      actions[_actionHash].actionData,
-      actions[_actionHash].executed,
-      actions[_actionHash].actionContracts
-    );
-=======
   function getApprovedHashSigners(bytes32 _txHash) external view returns (address[] memory _approvedHashSigners) {
     _approvedHashSigners = _getApprovedHashSigners(_txHash);
->>>>>>> 214030c2
   }
 
   // ~~~ INTERNAL METHODS ~~~
@@ -286,21 +208,13 @@
    * @param _txHash The hash of the transaction to execute
    * @param _signers The addresses of the signers to use
    */
-<<<<<<< HEAD
-  function _executeAction(bytes32 _actionHash, address[] memory _signers) internal {
-    ActionInfo storage actionInfo = actions[_actionHash];
-
-    if (actionInfo.executableAt > block.timestamp) revert NotExecutable();
-    if (actionInfo.executed) revert ActionAlreadyExecuted();
-
-    bytes memory _multiSendData = _constructMultiSendData(abi.decode(actionInfo.actionData, (IActions.Action[])));
-=======
   function _executeTransaction(bytes32 _txHash, address[] memory _signers) internal {
-    if (txExecutableAt[_txHash] > block.timestamp) revert TransactionNotExecutable();
-    if (executedTxs[_txHash]) revert TransactionAlreadyExecuted();
-
-    bytes memory _multiSendData = _buildMultiSendData(abi.decode(txData[_txHash], (ITransactionBuilder.Action[])));
->>>>>>> 214030c2
+    TransactionInfo storage _txInfo = _transactionInfo[_txHash];
+
+    if (_txInfo.executableAt > block.timestamp) revert TransactionNotExecutable();
+    if (_txInfo.isExecuted) revert TransactionAlreadyExecuted();
+
+    bytes memory _multiSendData = _buildMultiSendData(abi.decode(_txInfo.actionsData, (ITransactionBuilder.Action[])));
     address[] memory _sortedSigners = _sortSigners(_signers);
     bytes memory _signatures = _buildApprovedHashSignatures(_sortedSigners);
 
@@ -309,19 +223,14 @@
     bytes32 _safeTxHash = _getSafeTransactionHash(_multiSendData, _safeNonce);
     _execSafeTransaction(_multiSendData, _signatures);
 
-<<<<<<< HEAD
-    // Mark the action as executed
-    actionInfo.executed = true;
+    // Mark the transaction as executed
+    _txInfo.isExecuted = true;
 
     // Unqueue all action contracts
-    address[] memory actionContractsToUnqueue = actionInfo.actionContracts;
-    for (uint256 i = 0; i < actionContractsToUnqueue.length; i++) {
-      actionContractInfo[actionContractsToUnqueue[i]].isQueued = false;
-    }
-=======
-    // Mark the transaction as executed
-    executedTxs[_txHash] = true;
->>>>>>> 214030c2
+    address[] memory transactionBuildersToUnqueue = _txInfo.transactionBuilders;
+    for (uint256 _i; _i < transactionBuildersToUnqueue.length; ++_i) {
+      _transactionBuilderInfo[transactionBuildersToUnqueue[_i]].isQueued = false;
+    }
 
     // NOTE: event emitted to log successful execution
     emit TransactionExecuted(_txHash, _safeTxHash);
@@ -348,6 +257,8 @@
     });
   }
 
+  // ~~~ INTERNAL VIEW METHODS ~~~
+
   /**
    * @notice Internal function to fetch actions from a contract
    * @dev Uses staticcall to prevent state changes
@@ -370,39 +281,36 @@
   }
 
   /**
-   * @notice Internal function to collect actions from multiple contracts
-   * @param _actionContracts Array of action contract addresses
-   * @return _allActions Combined array of all actions
-   */
-  function _collectActions(address[] memory _actionContracts)
+   * @notice Internal function to collect actions from multiple transaction builders
+   * @param _txBuilders The array of transaction builder contract addresses
+   * @return _allActions The combined array of all actions
+   */
+  function _collectActions(address[] memory _txBuilders)
     internal
     view
-    returns (IActions.Action[] memory _allActions)
+    returns (ITransactionBuilder.Action[] memory _allActions)
   {
     // Cache for storing actions from each contract
-    IActions.Action[][] memory _cachedActions = new IActions.Action[][](_actionContracts.length);
-    uint256 _totalLength;
+    ITransactionBuilder.Action[][] memory _cachedActions = new ITransactionBuilder.Action[][](_txBuilders.length);
+    uint256 _allActionsLength;
 
     // First pass: call getActions once per contract and cache the results
-    for (uint256 _i; _i < _actionContracts.length; ++_i) {
-      address _actionContract = _actionContracts[_i];
-      IActions.Action[] memory actionList = _fetchActions(_actionContract);
-      _cachedActions[_i] = actionList;
-      _totalLength += actionList.length;
+    for (uint256 _i; _i < _txBuilders.length; ++_i) {
+      ITransactionBuilder.Action[] memory _actions = _fetchActions(_txBuilders[_i]);
+      _cachedActions[_i] = _actions;
+      _allActionsLength += _actions.length;
     }
 
     // Allocate the final array
-    _allActions = new IActions.Action[](_totalLength);
+    _allActions = new ITransactionBuilder.Action[](_allActionsLength);
+    uint256 _allActionsIndex;
 
     // Second pass: fill the final array from cached results
-    uint256 _index;
     for (uint256 _i; _i < _cachedActions.length; ++_i) {
       for (uint256 _j; _j < _cachedActions[_i].length; ++_j) {
-        _allActions[_index++] = _cachedActions[_i][_j];
+        _allActions[_allActionsIndex++] = _cachedActions[_i][_j];
       }
     }
-
-    return _allActions;
   }
 
   /**
@@ -434,30 +342,12 @@
    * @param _txHash The hash of the transaction
    * @return _approvedHashSigners The array of approved hash signer addresses
    */
-<<<<<<< HEAD
-  function _getApprovedSigners(bytes32 _actionHash) internal view returns (address[] memory _approvedSigners) {
-    address[] memory _signers = SAFE.getOwners();
-
-    bytes memory _multiSendData =
-      _constructMultiSendData(abi.decode(actions[_actionHash].actionData, (IActions.Action[])));
-    bytes32 _safeTxHash = _getSafeTxHash(_multiSendData, SAFE.nonce());
-
-    // Create a temporary array to store approved signers
-    address[] memory _tempApproved = new address[](_signers.length);
-    uint256 _approvedCount = 0;
-
-    // Single pass through all signers
-    for (uint256 _i; _i < _signers.length; ++_i) {
-      // Check if this signer has approved the hash
-      if (SAFE.approvedHashes(_signers[_i], _safeTxHash) == 1) {
-        _tempApproved[_approvedCount] = _signers[_i];
-        ++_approvedCount;
-=======
   function _getApprovedHashSigners(bytes32 _txHash) internal view returns (address[] memory _approvedHashSigners) {
     address[] memory _safeOwners = SAFE.getOwners();
     uint256 _safeOwnersCount = _safeOwners.length;
 
-    bytes memory _multiSendData = _buildMultiSendData(abi.decode(txData[_txHash], (ITransactionBuilder.Action[])));
+    bytes memory _multiSendData =
+      _buildMultiSendData(abi.decode(_transactionInfo[_txHash].actionsData, (ITransactionBuilder.Action[])));
     bytes32 _safeTxHash = _getSafeTransactionHash(_multiSendData, SAFE.nonce());
 
     // Create a temporary array to store approved hash signers
@@ -470,7 +360,6 @@
       if (SAFE.approvedHashes(_safeOwners[_i], _safeTxHash) == 1) {
         _tempSigners[_approvedHashSignersCount] = _safeOwners[_i];
         ++_approvedHashSignersCount;
->>>>>>> 214030c2
       }
     }
 
@@ -482,6 +371,8 @@
       _approvedHashSigners[_i] = _tempSigners[_i];
     }
   }
+
+  // ~~~ INTERNAL PURE METHODS ~~~
 
   /**
    * @notice Internal function to build MultiSend data from actions array
