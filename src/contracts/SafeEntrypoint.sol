--- conflicted
+++ resolved
@@ -20,23 +20,13 @@
   address public immutable MULTI_SEND_CALL_ONLY;
 
   /// @inheritdoc ISafeEntrypoint
-<<<<<<< HEAD
-  uint256 public actionNonce;
-
-  /// @notice Maps an action contract to its information
-  mapping(address _actionContract => ActionContractInfo _info) private actionContractInfo;
-
-  /// @notice Maps an txId to its information
-  mapping(uint256 _txId => ActionInfo _info) private actions;
-=======
   uint256 public transactionNonce;
 
   /// @notice Maps a transaction builder to its information
   mapping(address _txBuilder => TransactionBuilderInfo _txBuilderInfo) internal _transactionBuilderInfo;
 
-  /// @notice Maps a transaction hash to its information
-  mapping(bytes32 _txHash => TransactionInfo _txInfo) internal _transactionInfo;
->>>>>>> ab1d788a
+  /// @notice Maps a transaction ID to its information
+  mapping(uint256 _txId => TransactionInfo _txInfo) internal _transactionInfo;
 
   /**
    * @notice Constructor that sets up the Safe and MultiSendCallOnly contracts
@@ -50,15 +40,6 @@
   // ~~~ ADMIN METHODS ~~~
 
   /// @inheritdoc ISafeEntrypoint
-<<<<<<< HEAD
-  function allowAction(address _actionContract) external isMsig {
-    actionContractInfo[_actionContract].isAllowed = true;
-  }
-
-  /// @inheritdoc ISafeEntrypoint
-  function disallowAction(address _actionContract) external isAuthorized {
-    actionContractInfo[_actionContract].isAllowed = false;
-=======
   function approveTransactionBuilder(address _txBuilder) external isSafe {
     _transactionBuilderInfo[_txBuilder].isApproved = true;
   }
@@ -66,47 +47,12 @@
   /// @inheritdoc ISafeEntrypoint
   function disapproveTransactionBuilder(address _txBuilder) external isSafeOwner {
     _transactionBuilderInfo[_txBuilder].isApproved = false;
->>>>>>> ab1d788a
   }
 
   // ~~~ TRANSACTION METHODS ~~~
 
   /// @inheritdoc ISafeEntrypoint
-<<<<<<< HEAD
-  function queueApprovedActions(address[] memory _actionContracts) external isAuthorized returns (uint256 _txId) {
-    // Validate input array is not empty
-    if (_actionContracts.length == 0) revert EmptyActionsArray();
-
-    // Validate all contracts are allowed and not already queued
-    for (uint256 _i; _i < _actionContracts.length; ++_i) {
-      if (!actionContractInfo[_actionContracts[_i]].isAllowed) revert NotAllowed();
-      if (actionContractInfo[_actionContracts[_i]].isQueued) revert ActionAlreadyQueued();
-
-      actionContractInfo[_actionContracts[_i]].isQueued = true;
-    }
-
-    // Collect all actions
-    IActions.Action[] memory allActions = _collectActions(_actionContracts);
-
-    // Generate a simple transaction ID
-    _txId = actionNonce++;
-
-    // Store the batch information
-    actions[_txId] = ActionInfo({
-      executableAt: block.timestamp + 1 hours,
-      actionData: abi.encode(allActions),
-      executed: false,
-      actionContracts: _actionContracts
-    });
-
-    // NOTE: event picked up by off-chain monitoring service
-    emit ApprovedActionQueued(_txId, block.timestamp + 1 hours);
-  }
-
-  /// @inheritdoc ISafeEntrypoint
-  function queueArbitraryAction(IActions.Action[] memory _actions) external isAuthorized returns (uint256 _txId) {
-=======
-  function queueTransaction(address[] memory _txBuilders) external isSafeOwner returns (bytes32 _txHash) {
+  function queueTransaction(address[] memory _txBuilders) external isSafeOwner returns (uint256 _txId) {
     // Validate input array is not empty
     if (_txBuilders.length == 0) revert EmptyTransactionBuildersArray();
 
@@ -114,17 +60,18 @@
     for (uint256 _i; _i < _txBuilders.length; ++_i) {
       if (!_transactionBuilderInfo[_txBuilders[_i]].isApproved) revert TransactionBuilderNotApproved();
       if (_transactionBuilderInfo[_txBuilders[_i]].isQueued) revert TransactionBuilderAlreadyQueued();
+
       _transactionBuilderInfo[_txBuilders[_i]].isQueued = true;
     }
 
     // Collect all actions
     ITransactionBuilder.Action[] memory _allActions = _collectActions(_txBuilders);
 
-    // Create a unique hash for the actions
-    _txHash = keccak256(abi.encode(_allActions, transactionNonce++));
+    // Generate a simple transaction ID
+    _txId = transactionNonce++;
 
     // Store the transaction information
-    _transactionInfo[_txHash] = TransactionInfo({
+    _transactionInfo[_txId] = TransactionInfo({
       transactionBuilders: _txBuilders,
       actionsData: abi.encode(_allActions),
       executableAt: block.timestamp + 1 hours,
@@ -132,72 +79,21 @@
     });
 
     // NOTE: event picked up by off-chain monitoring service
-    emit TransactionQueued(_txHash, block.timestamp + 1 hours, false);
-  }
-
-  /// @inheritdoc ISafeEntrypoint
-  function queueTransaction(ITransactionBuilder.Action[] memory _actions)
-    external
-    isSafeOwner
-    returns (bytes32 _txHash)
-  {
->>>>>>> ab1d788a
+    emit TransactionQueued(_txId, block.timestamp + 1 hours, false);
+  }
+
+  /// @inheritdoc ISafeEntrypoint
+  function queueTransaction(ITransactionBuilder.Action[] memory _actions) external isSafeOwner returns (uint256 _txId) {
     // Validate that the actions array is not empty
     if (_actions.length == 0) {
       revert EmptyActionsArray();
     }
 
-<<<<<<< HEAD
     // Generate a simple transaction ID
-    _txId = actionNonce++;
-
-    // Store the action information
-    actions[_txId] = ActionInfo({
-      executableAt: block.timestamp + 7 days,
-      actionData: abi.encode(_actions),
-      executed: false,
-      actionContracts: new address[](0)
-    });
-
-    // NOTE: event picked up by off-chain monitoring service
-    emit ArbitraryActionQueued(_txId, block.timestamp + 7 days);
-  }
-
-  /// @inheritdoc ISafeEntrypoint
-  function executeAction(uint256 _txId) external payable {
-    _executeAction(_txId, _getApprovedSigners(_txId));
-  }
-
-  /// @inheritdoc ISafeEntrypoint
-  function executeAction(uint256 _txId, address[] memory _signers) external payable {
-    _executeAction(_txId, _signers);
-  }
-
-  /// @inheritdoc ISafeEntrypoint
-  function unqueueAction(uint256 _txId) external isAuthorized {
-    // Check if the action exists
-    if (actions[_txId].executableAt == 0) revert ActionNotFound();
-
-    // Check if the action has already been executed
-    if (actions[_txId].executed) revert ActionAlreadyExecuted();
-
-    // Unqueue all action contracts
-    address[] memory actionContractsToUnqueue = actions[_txId].actionContracts;
-    for (uint256 i = 0; i < actionContractsToUnqueue.length; i++) {
-      actionContractInfo[actionContractsToUnqueue[i]].isQueued = false;
-    }
-
-    // Clear the action data
-    delete actions[_txId];
-
-    // Emit event for off-chain monitoring
-    emit ActionUnqueued(_txId);
-=======
-    // Create a unique hash for the actions
-    _txHash = keccak256(abi.encode(_actions, transactionNonce++));
+    _txId = transactionNonce++;
 
     // Store the transaction information
-    _transactionInfo[_txHash] = TransactionInfo({
+    _transactionInfo[_txId] = TransactionInfo({
       transactionBuilders: new address[](0),
       actionsData: abi.encode(_actions),
       executableAt: block.timestamp + 7 days,
@@ -205,39 +101,38 @@
     });
 
     // NOTE: event picked up by off-chain monitoring service
-    emit TransactionQueued(_txHash, block.timestamp + 7 days, true);
-  }
-
-  /// @inheritdoc ISafeEntrypoint
-  function executeTransaction(bytes32 _txHash) external payable {
-    _executeTransaction(_txHash, _getApprovedHashSigners(_txHash));
-  }
-
-  /// @inheritdoc ISafeEntrypoint
-  function executeTransaction(bytes32 _txHash, address[] memory _signers) external payable {
-    _executeTransaction(_txHash, _signers);
-  }
-
-  /// @inheritdoc ISafeEntrypoint
-  function unqueueTransaction(bytes32 _txHash) external isSafeOwner {
+    emit TransactionQueued(_txId, block.timestamp + 7 days, true);
+  }
+
+  /// @inheritdoc ISafeEntrypoint
+  function executeTransaction(uint256 _txId) external payable {
+    _executeTransaction(_txId, _getApprovedHashSigners(_txId));
+  }
+
+  /// @inheritdoc ISafeEntrypoint
+  function executeTransaction(uint256 _txId, address[] memory _signers) external payable {
+    _executeTransaction(_txId, _signers);
+  }
+
+  /// @inheritdoc ISafeEntrypoint
+  function unqueueTransaction(uint256 _txId) external isSafeOwner {
     // Check if the transaction exists
-    if (_transactionInfo[_txHash].executableAt == 0) revert TransactionNotQueued();
+    if (_transactionInfo[_txId].executableAt == 0) revert TransactionNotQueued();
 
     // Check if the transaction has already been executed
-    if (_transactionInfo[_txHash].isExecuted) revert TransactionAlreadyExecuted();
+    if (_transactionInfo[_txId].isExecuted) revert TransactionAlreadyExecuted();
 
     // Unqueue all transaction builders
-    address[] memory _txBuildersToUnqueue = _transactionInfo[_txHash].transactionBuilders;
+    address[] memory _txBuildersToUnqueue = _transactionInfo[_txId].transactionBuilders;
     for (uint256 _i; _i < _txBuildersToUnqueue.length; ++_i) {
       _transactionBuilderInfo[_txBuildersToUnqueue[_i]].isQueued = false;
     }
 
     // Clear the transaction information
-    delete _transactionInfo[_txHash];
+    delete _transactionInfo[_txId];
 
     // Emit event for off-chain monitoring
-    emit TransactionUnqueued(_txHash);
->>>>>>> ab1d788a
+    emit TransactionUnqueued(_txId);
   }
 
   // ~~~ EXTERNAL VIEW METHODS ~~~
@@ -249,58 +144,17 @@
   }
 
   /// @inheritdoc ISafeEntrypoint
-<<<<<<< HEAD
-  function getSafeTxHash(uint256 _txId) external view returns (bytes32 _safeTxHash) {
-    IActions.Action[] memory _actions = abi.decode(actions[_txId].actionData, (IActions.Action[]));
-    bytes memory _multiSendData = _constructMultiSendData(_actions);
-    _safeTxHash = _getSafeTxHash(_multiSendData, SAFE.nonce());
-  }
-
-  /// @inheritdoc ISafeEntrypoint
-  function getSafeTxHash(uint256 _txId, uint256 _safeNonce) external view returns (bytes32 _safeTxHash) {
-    bytes memory _multiSendData = _constructMultiSendData(abi.decode(actions[_txId].actionData, (IActions.Action[])));
-    _safeTxHash = _getSafeTxHash(_multiSendData, _safeNonce);
-  }
-
-  /// @inheritdoc ISafeEntrypoint
-  function getApprovedSigners(uint256 _txId) external view returns (address[] memory _approvedSigners) {
-    _approvedSigners = _getApprovedSigners(_txId);
-  }
-
-  /// @inheritdoc ISafeEntrypoint
-  function getActionContractInfo(address _actionContract) external view returns (bool _isAllowed, bool _isQueued) {
-    bool isQueued = actionContractInfo[_actionContract].isQueued;
-    bool isAllowed = actionContractInfo[_actionContract].isAllowed;
-
-    return (isAllowed, isQueued);
-  }
-
-  /// @inheritdoc ISafeEntrypoint
-  function getActionInfo(uint256 _txId)
-    external
-    view
-    returns (uint256 executableAt, bytes memory actionData, bool executed, address[] memory actionContracts)
-  {
-    return
-      (actions[_txId].executableAt, actions[_txId].actionData, actions[_txId].executed, actions[_txId].actionContracts);
-=======
-  function getTransactionInfo(bytes32 _txHash)
+  function getTransactionInfo(uint256 _txId)
     external
     view
     returns (address[] memory _txBuilders, bytes memory _actionsData, uint256 _executableAt, bool _isExecuted)
   {
     (_txBuilders, _actionsData, _executableAt, _isExecuted) = (
-      _transactionInfo[_txHash].transactionBuilders,
-      _transactionInfo[_txHash].actionsData,
-      _transactionInfo[_txHash].executableAt,
-      _transactionInfo[_txHash].isExecuted
+      _transactionInfo[_txId].transactionBuilders,
+      _transactionInfo[_txId].actionsData,
+      _transactionInfo[_txId].executableAt,
+      _transactionInfo[_txId].isExecuted
     );
-  }
-
-  /// @inheritdoc ISafeEntrypoint
-  function getTransactionHash(address _txBuilder, uint256 _txNonce) external view returns (bytes32 _txHash) {
-    ITransactionBuilder.Action[] memory _actions = _fetchActions(_txBuilder);
-    _txHash = keccak256(abi.encode(_actions, _txNonce));
   }
 
   /// @inheritdoc ISafeEntrypoint
@@ -318,56 +172,40 @@
   }
 
   /// @inheritdoc ISafeEntrypoint
-  function getSafeTransactionHash(bytes32 _txHash) external view returns (bytes32 _safeTxHash) {
+  function getSafeTransactionHash(uint256 _txId) external view returns (bytes32 _safeTxHash) {
     ITransactionBuilder.Action[] memory _actions =
-      abi.decode(_transactionInfo[_txHash].actionsData, (ITransactionBuilder.Action[]));
+      abi.decode(_transactionInfo[_txId].actionsData, (ITransactionBuilder.Action[]));
     bytes memory _multiSendData = _buildMultiSendData(_actions);
     _safeTxHash = _getSafeTransactionHash(_multiSendData, SAFE.nonce());
   }
 
   /// @inheritdoc ISafeEntrypoint
-  function getSafeTransactionHash(bytes32 _txHash, uint256 _safeNonce) external view returns (bytes32 _safeTxHash) {
+  function getSafeTransactionHash(uint256 _txId, uint256 _safeNonce) external view returns (bytes32 _safeTxHash) {
     bytes memory _multiSendData =
-      _buildMultiSendData(abi.decode(_transactionInfo[_txHash].actionsData, (ITransactionBuilder.Action[])));
+      _buildMultiSendData(abi.decode(_transactionInfo[_txId].actionsData, (ITransactionBuilder.Action[])));
     _safeTxHash = _getSafeTransactionHash(_multiSendData, _safeNonce);
   }
 
   /// @inheritdoc ISafeEntrypoint
-  function getApprovedHashSigners(bytes32 _txHash) external view returns (address[] memory _approvedHashSigners) {
-    _approvedHashSigners = _getApprovedHashSigners(_txHash);
->>>>>>> ab1d788a
+  function getApprovedHashSigners(uint256 _txId) external view returns (address[] memory _approvedHashSigners) {
+    _approvedHashSigners = _getApprovedHashSigners(_txId);
   }
 
   // ~~~ INTERNAL METHODS ~~~
 
   /**
-<<<<<<< HEAD
-   * @notice Internal function to execute an action
-   * @dev Checks if the action is executable and constructs the necessary data
-   * @param _txId The transaction ID
-   * @param _signers The addresses of the signers to use
-   */
-  function _executeAction(uint256 _txId, address[] memory _signers) internal {
-    ActionInfo storage actionInfo = actions[_txId];
-
-    if (actionInfo.executableAt > block.timestamp) revert NotExecutable();
-    if (actionInfo.executed) revert ActionAlreadyExecuted();
-
-    bytes memory _multiSendData = _constructMultiSendData(abi.decode(actionInfo.actionData, (IActions.Action[])));
-=======
    * @notice Internal function to execute a transaction
    * @dev Checks if the transaction is executable and builds the necessary data
-   * @param _txHash The hash of the transaction to execute
+   * @param _txId The ID of the transaction to execute
    * @param _signers The addresses of the signers to use
    */
-  function _executeTransaction(bytes32 _txHash, address[] memory _signers) internal {
-    TransactionInfo storage _txInfo = _transactionInfo[_txHash];
+  function _executeTransaction(uint256 _txId, address[] memory _signers) internal {
+    TransactionInfo storage _txInfo = _transactionInfo[_txId];
 
     if (_txInfo.executableAt > block.timestamp) revert TransactionNotExecutable();
     if (_txInfo.isExecuted) revert TransactionAlreadyExecuted();
 
     bytes memory _multiSendData = _buildMultiSendData(abi.decode(_txInfo.actionsData, (ITransactionBuilder.Action[])));
->>>>>>> ab1d788a
     address[] memory _sortedSigners = _sortSigners(_signers);
     bytes memory _signatures = _buildApprovedHashSignatures(_sortedSigners);
 
@@ -376,19 +214,6 @@
     bytes32 _safeTxHash = _getSafeTransactionHash(_multiSendData, _safeNonce);
     _execSafeTransaction(_multiSendData, _signatures);
 
-<<<<<<< HEAD
-    // Mark the action as executed
-    actionInfo.executed = true;
-
-    // Unqueue all action contracts
-    address[] memory actionContractsToUnqueue = actionInfo.actionContracts;
-    for (uint256 i = 0; i < actionContractsToUnqueue.length; i++) {
-      actionContractInfo[actionContractsToUnqueue[i]].isQueued = false;
-    }
-
-    // NOTE: event emitted to log successful execution
-    emit ActionExecuted(_txId, _safeTxHash);
-=======
     // Mark the transaction as executed
     _txInfo.isExecuted = true;
 
@@ -399,8 +224,7 @@
     }
 
     // NOTE: event emitted to log successful execution
-    emit TransactionExecuted(_txHash, _safeTxHash);
->>>>>>> ab1d788a
+    emit TransactionExecuted(_txId, _safeTxHash);
   }
 
   /**
@@ -448,41 +272,6 @@
   }
 
   /**
-<<<<<<< HEAD
-   * @notice Internal function to collect actions from multiple contracts
-   * @param _actionContracts Array of action contract addresses
-   * @return _allActions Combined array of all actions
-   */
-  function _collectActions(address[] memory _actionContracts)
-    internal
-    view
-    returns (IActions.Action[] memory _allActions)
-  {
-    // Cache for storing actions from each contract
-    IActions.Action[][] memory _cachedActions = new IActions.Action[][](_actionContracts.length);
-    uint256 _totalLength;
-
-    // First pass: call getActions once per contract and cache the results
-    for (uint256 _i; _i < _actionContracts.length; ++_i) {
-      address _actionContract = _actionContracts[_i];
-      IActions.Action[] memory actionList = _fetchActions(_actionContract);
-      _cachedActions[_i] = actionList;
-      _totalLength += actionList.length;
-    }
-
-    // Allocate the final array
-    _allActions = new IActions.Action[](_totalLength);
-
-    // Second pass: fill the final array from cached results
-    uint256 _index;
-    for (uint256 _i; _i < _cachedActions.length; ++_i) {
-      for (uint256 _j; _j < _cachedActions[_i].length; ++_j) {
-        _allActions[_index++] = _cachedActions[_i][_j];
-      }
-    }
-
-    return _allActions;
-=======
    * @notice Internal function to collect actions from multiple transaction builders
    * @param _txBuilders The array of transaction builder contract addresses
    * @return _allActions The combined array of all actions
@@ -513,7 +302,6 @@
         _allActions[_allActionsIndex++] = _cachedActions[_i][_j];
       }
     }
->>>>>>> ab1d788a
   }
 
   /**
@@ -541,38 +329,16 @@
   }
 
   /**
-<<<<<<< HEAD
-   * @notice Internal function to get the list of approved signers for a transaction
-   * @param _txId The transaction ID
-   * @return _approvedSigners The array of approved signer addresses
-   */
-  function _getApprovedSigners(uint256 _txId) internal view returns (address[] memory _approvedSigners) {
-    address[] memory _signers = SAFE.getOwners();
-
-    bytes memory _multiSendData = _constructMultiSendData(abi.decode(actions[_txId].actionData, (IActions.Action[])));
-    bytes32 _safeTxHash = _getSafeTxHash(_multiSendData, SAFE.nonce());
-
-    // Create a temporary array to store approved signers
-    address[] memory _tempApproved = new address[](_signers.length);
-    uint256 _approvedCount = 0;
-
-    // Single pass through all signers
-    for (uint256 _i; _i < _signers.length; ++_i) {
-      // Check if this signer has approved the hash
-      if (SAFE.approvedHashes(_signers[_i], _safeTxHash) == 1) {
-        _tempApproved[_approvedCount] = _signers[_i];
-        ++_approvedCount;
-=======
    * @notice Internal function to get the list of approved hash signers for a transaction
-   * @param _txHash The hash of the transaction
+   * @param _txId The ID of the transaction
    * @return _approvedHashSigners The array of approved hash signer addresses
    */
-  function _getApprovedHashSigners(bytes32 _txHash) internal view returns (address[] memory _approvedHashSigners) {
+  function _getApprovedHashSigners(uint256 _txId) internal view returns (address[] memory _approvedHashSigners) {
     address[] memory _safeOwners = SAFE.getOwners();
     uint256 _safeOwnersCount = _safeOwners.length;
 
     bytes memory _multiSendData =
-      _buildMultiSendData(abi.decode(_transactionInfo[_txHash].actionsData, (ITransactionBuilder.Action[])));
+      _buildMultiSendData(abi.decode(_transactionInfo[_txId].actionsData, (ITransactionBuilder.Action[])));
     bytes32 _safeTxHash = _getSafeTransactionHash(_multiSendData, SAFE.nonce());
 
     // Create a temporary array to store approved hash signers
@@ -585,7 +351,6 @@
       if (SAFE.approvedHashes(_safeOwners[_i], _safeTxHash) == 1) {
         _tempSigners[_approvedHashSignersCount] = _safeOwners[_i];
         ++_approvedHashSignersCount;
->>>>>>> ab1d788a
       }
     }
 
