--- conflicted
+++ resolved
@@ -116,8 +116,8 @@
       _buildMultiSendData(abi.decode(_transactionInfo[_txId].actionsData, (IActionsBuilder.Action[])));
     bytes32 _safeTxHash = _getSafeTransactionHash(_multiSendData, SAFE.nonce());
     address[] memory _signers = _getApprovedHashSigners(_safeTxHash);
-    _executeTransaction(_txId, _signers, _multiSendData);
-    emit TransactionExecuted(_txId, _safeTxHash);
+
+    _executeTransaction(_txId, _safeTxHash, _signers, _multiSendData);
   }
 
   /// @inheritdoc ISafeEntrypoint
@@ -125,8 +125,8 @@
     bytes memory _multiSendData =
       _buildMultiSendData(abi.decode(_transactionInfo[_txId].actionsData, (IActionsBuilder.Action[])));
     bytes32 _safeTxHash = _getSafeTransactionHash(_multiSendData, SAFE.nonce());
-    _executeTransaction(_txId, _signers, _multiSendData);
-    emit TransactionExecuted(_txId, _safeTxHash);
+
+    _executeTransaction(_txId, _safeTxHash, _signers, _multiSendData);
   }
 
   /// @inheritdoc ISafeEntrypoint
@@ -206,10 +206,16 @@
    * @notice Internal function to execute a transaction
    * @dev Checks if the transaction is executable and builds the necessary data
    * @param _txId The ID of the transaction to execute
+   * @param _safeTxHash The hash of the Safe transaction
    * @param _signers The addresses of the signers to use
-   * @param _multiSendData Optional pre-calculated MultiSend data. If empty, it will be calculated
-   */
-  function _executeTransaction(uint256 _txId, address[] memory _signers, bytes memory _multiSendData) internal {
+   * @param _multiSendData The encoded MultiSend data
+   */
+  function _executeTransaction(
+    uint256 _txId,
+    bytes32 _safeTxHash,
+    address[] memory _signers,
+    bytes memory _multiSendData
+  ) internal {
     TransactionInfo storage _txInfo = _transactionInfo[_txId];
 
     if (_txInfo.executableAt > block.timestamp) revert TransactionNotYetExecutable();
@@ -228,28 +234,25 @@
     for (uint256 _i; _i < _actionsBuildersToUnqueue.length; ++_i) {
       _actionsBuilderInfo[_actionsBuildersToUnqueue[_i]].queuedTransactionId = 0;
     }
-<<<<<<< HEAD
-=======
 
     // NOTE: only for event logging
     bool _isArbitrary = _actionsBuildersToUnqueue.length == 0;
 
     // NOTE: event emitted to log successful execution
     emit TransactionExecuted(_txId, _isArbitrary, _safeTxHash, _signers);
->>>>>>> 0fccecf4
   }
 
   /**
    * @notice Internal function to execute a Safe transaction
    * @dev Uses the Safe's execTransaction function
-   * @param _safeTxData The Safe transaction data
+   * @param _multiSendData The encoded MultiSend data
    * @param _signatures The signatures for the transaction
    */
-  function _execSafeTransaction(bytes memory _safeTxData, bytes memory _signatures) internal {
+  function _execSafeTransaction(bytes memory _multiSendData, bytes memory _signatures) internal {
     SAFE.execTransaction{value: msg.value}({
       to: MULTI_SEND_CALL_ONLY,
       value: 0, // Value must be 0 for delegatecall operations
-      data: _safeTxData,
+      data: _multiSendData,
       operation: Enum.Operation.DelegateCall,
       safeTxGas: 0,
       baseGas: 0,
@@ -318,18 +321,18 @@
 
   /**
    * @notice Internal function to get the Safe transaction hash
-   * @param _safeTxData The Safe transaction data
+   * @param _multiSendData The encoded MultiSend data
    * @param _safeNonce The Safe nonce to use for the hash calculation
    * @return _safeTxHash The Safe transaction hash
    */
   function _getSafeTransactionHash(
-    bytes memory _safeTxData,
+    bytes memory _multiSendData,
     uint256 _safeNonce
   ) internal view returns (bytes32 _safeTxHash) {
     _safeTxHash = SAFE.getTransactionHash({
       to: MULTI_SEND_CALL_ONLY,
       value: 0,
-      data: _safeTxData,
+      data: _multiSendData,
       operation: Enum.Operation.DelegateCall,
       safeTxGas: 0,
       baseGas: 0,
@@ -348,6 +351,7 @@
   function _getApprovedHashSigners(bytes32 _safeTxHash) internal view returns (address[] memory _approvedHashSigners) {
     address[] memory _safeOwners = SAFE.getOwners();
     uint256 _safeOwnersCount = _safeOwners.length;
+
     // Create a temporary array to store approved hash signers
     address[] memory _tempSigners = new address[](_safeOwnersCount);
     uint256 _approvedHashSignersCount;
