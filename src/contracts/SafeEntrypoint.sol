--- conflicted
+++ resolved
@@ -162,26 +162,6 @@
   }
 
   /// @inheritdoc ISafeEntrypoint
-<<<<<<< HEAD
-=======
-  function getSafeTransactionHash(address _actionsBuilder) external view returns (bytes32 _safeTxHash) {
-    IActionsBuilder.Action[] memory _actions = _fetchActions(_actionsBuilder);
-    bytes memory _multiSendData = _buildMultiSendData(_actions);
-    _safeTxHash = _getSafeTransactionHash(_multiSendData, SAFE.nonce());
-  }
-
-  /// @inheritdoc ISafeEntrypoint
-  function getSafeTransactionHash(
-    address _actionsBuilder,
-    uint256 _safeNonce
-  ) external view returns (bytes32 _safeTxHash) {
-    IActionsBuilder.Action[] memory _actions = _fetchActions(_actionsBuilder);
-    bytes memory _multiSendData = _buildMultiSendData(_actions);
-    _safeTxHash = _getSafeTransactionHash(_multiSendData, _safeNonce);
-  }
-
-  /// @inheritdoc ISafeEntrypoint
->>>>>>> 38cf21aa
   function getSafeTransactionHash(uint256 _txId) external view returns (bytes32 _safeTxHash) {
     IActionsBuilder.Action[] memory _actions =
       abi.decode(_transactionInfo[_txId].actionsData, (IActionsBuilder.Action[]));
