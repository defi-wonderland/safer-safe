// SPDX-License-Identifier: MIT
pragma solidity 0.8.29;

import {ISafeManageable} from 'interfaces/ISafeManageable.sol';
import {IActionsBuilder} from 'interfaces/actions/IActionsBuilder.sol';

/**
 * @title ISafeEntrypoint
 * @notice Interface for the SafeEntrypoint contract
 */
interface ISafeEntrypoint is ISafeManageable {
  // ~~~ STRUCTS ~~~

  /**
   * @notice Information about an actions builder
   * @param isApproved Whether the actions builder contract is approved to be executed
   * @param isQueued Whether the actions builder contract is currently queued for execution
   */
  struct ActionsBuilderInfo {
    bool isApproved;
    bool isQueued;
  }

  /**
   * @notice Information about a transaction
   * @param actionsBuilders The batch of actions builder contract addresses associated
   * @param actionsData The encoded actions data
   * @param executableAt The timestamp after which the transaction can be executed
   * @param isExecuted Whether the transaction has been executed
   */
  struct TransactionInfo {
    address[] actionsBuilders;
    bytes actionsData;
    uint256 executableAt;
    bool isExecuted;
  }

  // ~~~ STORAGE METHODS ~~~

  /**
   * @notice Gets the MultiSendCallOnly contract
   * @return _multiSendCallOnly The MultiSendCallOnly contract address
   */
  function MULTI_SEND_CALL_ONLY() external view returns (address _multiSendCallOnly);

  /**
   * @notice Gets the global nonce
   * @return _txNonce The nonce to ensure unique IDs for identical transactions
   */
  function transactionNonce() external view returns (uint256 _txNonce);

  // ~~~ EVENTS ~~~

  /**
   * @notice Emitted when an actions builder is approved
   * @param _actionsBuilder The address of the actions builder contract
   */
  event ActionsBuilderApproved(address _actionsBuilder);

  /**
   * @notice Emitted when an actions builder is disapproved
   * @param _actionsBuilder The address of the actions builder contract
   */
  event ActionsBuilderDisapproved(address _actionsBuilder);

  /**
   * @notice Emitted when a transaction is queued
   * @param _txId The ID of the transaction
   * @param _txExecutableAt The timestamp from which the transaction can be executed
   * @param _isArbitrary Whether the transaction is arbitrary or pre-approved
   */
  event TransactionQueued(uint256 _txId, uint256 _txExecutableAt, bool _isArbitrary);

  /**
   * @notice Emitted when a transaction is executed
   * @param _txId The ID of the transaction
   * @param _safeTxHash The hash of the Safe transaction
   */
  event TransactionExecuted(uint256 _txId, bytes32 _safeTxHash);

  /**
   * @notice Emitted when a transaction is unqueued
   * @param _txId The ID of the transaction
   */
  event TransactionUnqueued(uint256 _txId);

  // ~~~ ERRORS ~~~

  /**
   * @notice Thrown when an actions builder is already approved
   */
  error ActionsBuilderAlreadyApproved();

  /**
   * @notice Thrown when an actions builder is not approved
   */
  error ActionsBuilderNotApproved();

  /**
   * @notice Thrown when an actions builder is already queued
   */
  error ActionsBuilderAlreadyQueued();

  /**
   * @notice Thrown when a transaction is not executable
   */
  error TransactionNotExecutable();

  /**
   * @notice Thrown when a transaction has already been executed
   */
  error TransactionAlreadyExecuted();

  /**
   * @notice Thrown when a transaction is not queued
   */
  error TransactionNotQueued();

  /**
   * @notice Thrown when an empty actions builders array is provided
   */
  error EmptyActionsBuildersArray();

  /**
   * @notice Thrown when an empty actions array is provided
   */
  error EmptyActionsArray();

  /**
   * @notice Thrown when a call to an actions builder fails
   */
  error NotSuccess();

  // ~~~ ADMIN METHODS ~~~

  /**
   * @notice Approves an actions builder to be executed
   * @dev Can only be called by the Safe contract
   * @param _actionsBuilder The address of the actions builder contract to approve
   */
  function approveActionsBuilder(address _actionsBuilder) external;

  /**
   * @notice Disapproves an actions builder from being executed
   * @dev Can only be called by the Safe owners
   * @param _actionsBuilder The address of the actions builder contract to disapprove
   */
  function disapproveActionsBuilder(address _actionsBuilder) external;

  // ~~~ TRANSACTION METHODS ~~~

  /**
   * @notice Queues a transaction bulked from multiple actions builders for execution after a 1-hour delay
   * @dev Can only be called by the Safe owners
   * @dev The actions builder contracts must be pre-approved using approveActionsBuilder
   * @dev The actions builder contracts must not be already in the queue
   * @param _actionsBuilders The batch of actions builder contract addresses to queue
   * @return _txId The ID of the queued transaction
   */
  function queueTransaction(address[] memory _actionsBuilders) external returns (uint256 _txId);

  /**
   * @notice Queues an arbitrary transaction for execution after a 7-day delay
   * @dev Can only be called by the Safe owners
   * @dev The actions must be properly formatted for each target contract
   * @param _actions The batch of actions to queue
   * @return _txId The ID of the queued transaction
   */
  function queueTransaction(IActionsBuilder.Action[] memory _actions) external returns (uint256 _txId);

  /**
   * @notice Executes a queued transaction using the approved signers
   * @dev Can be called by anyone
   * @dev The transaction must have passed its delay period
   * @param _txId The ID of the transaction to execute
   */
  function executeTransaction(uint256 _txId) external payable;

  /**
   * @notice Executes a queued transaction using the specified signers
   * @dev Can be called by anyone
   * @dev The transaction must have passed its delay period
   * @param _txId The ID of the transaction to execute
   * @param _signers The array of signer addresses
   */
  function executeTransaction(uint256 _txId, address[] memory _signers) external payable;

  /**
   * @notice Unqueues a pending transaction before it is executed
   * @dev Can only be called by the Safe owners
   * @param _txId The ID of the transaction to unqueue
   */
  function unqueueTransaction(uint256 _txId) external;

  // ~~~ VIEW METHODS ~~~

  /**
   * @notice Gets the information about an actions builder
   * @param _actionsBuilder The address of the actions builder contract
   * @return _isApproved Whether the actions builder contract is approved to be executed
   * @return _isQueued Whether the actions builder contract is currently queued for execution
   */
  function getActionsBuilderInfo(address _actionsBuilder) external view returns (bool _isApproved, bool _isQueued);

  /**
   * @notice Gets the information about a transaction
   * @param _txId The ID of the transaction
   * @return _actionsBuilders The batch of actions builder contract addresses associated
   * @return _actionsData The encoded actions data
   * @return _executableAt The timestamp after which the transaction can be executed
   * @return _isExecuted Whether the transaction has been executed
   */
  function getTransactionInfo(uint256 _txId)
    external
    view
    returns (address[] memory _actionsBuilders, bytes memory _actionsData, uint256 _executableAt, bool _isExecuted);

  /**
<<<<<<< HEAD
=======
   * @notice Gets the Safe transaction hash for an actions builder
   * @param _actionsBuilder The address of the actions builder contract
   * @return _safeTxHash The Safe transaction hash
   */
  function getSafeTransactionHash(address _actionsBuilder) external view returns (bytes32 _safeTxHash);

  /**
   * @notice Gets the Safe transaction hash for an actions builder with a specific Safe nonce
   * @param _actionsBuilder The address of the actions builder contract
   * @param _safeNonce The Safe nonce to use for the hash calculation
   * @return _safeTxHash The Safe transaction hash
   */
  function getSafeTransactionHash(
    address _actionsBuilder,
    uint256 _safeNonce
  ) external view returns (bytes32 _safeTxHash);

  /**
>>>>>>> 38cf21aa
   * @notice Gets the Safe transaction hash for a transaction ID
   * @param _txId The ID of the transaction
   * @return _safeTxHash The Safe transaction hash
   */
  function getSafeTransactionHash(uint256 _txId) external view returns (bytes32 _safeTxHash);

  /**
   * @notice Gets the Safe transaction hash for a transaction ID with a specific Safe nonce
   * @param _txId The ID of the transaction
   * @param _safeNonce The Safe nonce to use for the hash calculation
   * @return _safeTxHash The Safe transaction hash
   */
  function getSafeTransactionHash(uint256 _txId, uint256 _safeNonce) external view returns (bytes32 _safeTxHash);

  /**
   * @notice Gets the list of signers who have approved a transaction
   * @param _txId The ID of the transaction
   * @return _approvedHashSigners The array of approved hash signer addresses
   */
  function getApprovedHashSigners(uint256 _txId) external view returns (address[] memory _approvedHashSigners);
}<|MERGE_RESOLUTION|>--- conflicted
+++ resolved
@@ -216,39 +216,18 @@
     returns (address[] memory _actionsBuilders, bytes memory _actionsData, uint256 _executableAt, bool _isExecuted);
 
   /**
-<<<<<<< HEAD
-=======
-   * @notice Gets the Safe transaction hash for an actions builder
-   * @param _actionsBuilder The address of the actions builder contract
+   * @notice Gets the Safe transaction hash for a transaction ID
+   * @param _txId The ID of the transaction
    * @return _safeTxHash The Safe transaction hash
    */
-  function getSafeTransactionHash(address _actionsBuilder) external view returns (bytes32 _safeTxHash);
-
-  /**
-   * @notice Gets the Safe transaction hash for an actions builder with a specific Safe nonce
-   * @param _actionsBuilder The address of the actions builder contract
+  function getSafeTransactionHash(uint256 _txId) external view returns (bytes32 _safeTxHash);
+
+  /**
+   * @notice Gets the Safe transaction hash for a transaction ID with a specific Safe nonce
+   * @param _txId The ID of the transaction
    * @param _safeNonce The Safe nonce to use for the hash calculation
    * @return _safeTxHash The Safe transaction hash
    */
-  function getSafeTransactionHash(
-    address _actionsBuilder,
-    uint256 _safeNonce
-  ) external view returns (bytes32 _safeTxHash);
-
-  /**
->>>>>>> 38cf21aa
-   * @notice Gets the Safe transaction hash for a transaction ID
-   * @param _txId The ID of the transaction
-   * @return _safeTxHash The Safe transaction hash
-   */
-  function getSafeTransactionHash(uint256 _txId) external view returns (bytes32 _safeTxHash);
-
-  /**
-   * @notice Gets the Safe transaction hash for a transaction ID with a specific Safe nonce
-   * @param _txId The ID of the transaction
-   * @param _safeNonce The Safe nonce to use for the hash calculation
-   * @return _safeTxHash The Safe transaction hash
-   */
   function getSafeTransactionHash(uint256 _txId, uint256 _safeNonce) external view returns (bytes32 _safeTxHash);
 
   /**
