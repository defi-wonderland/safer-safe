--- conflicted
+++ resolved
@@ -10,80 +10,20 @@
  */
 interface ISafeEntrypoint is ISafeManageable {
   // ~~~ STRUCTS ~~~
-<<<<<<< HEAD
-
-  /**
-   * @notice Information about an action
-   * @param executableAt The timestamp after which the action can be executed
-   * @param actionData The encoded action data
-   * @param executed Whether the action has been executed
-   * @param actionContracts Array of action contract addresses associated
-   */
-  struct ActionInfo {
-    uint256 executableAt;
-    bytes actionData;
-    bool executed;
-    address[] actionContracts; // Only used for batches
-  }
-
-  /**
-   * @notice Information about an action contract
-   * @param isAllowed Whether the action contract is allowed to be executed
-   * @param isQueued Whether the action contract is currently queued for execution
-   * @param expiryTime The timestamp after which the action is no longer allowed (0 means no expiry)
-   */
-  struct ActionContractInfo {
-    bool isAllowed;
+
+  /**
+   * @notice Information about a transaction builder
+   * @param isApproved Whether the transaction builder contract is approved to be executed
+   * @param isQueued Whether the transaction builder contract is currently queued for execution
+   * @param expiryTime The timestamp after which the transaction builder contract is no longer approved (0 means no expiry)
+   */
+  struct TransactionBuilderInfo {
+    bool isApproved;
     bool isQueued;
     uint256 expiryTime;
   }
 
-  // ~~~ STORAGE METHODS ~~~
-=======
->>>>>>> 9af85f32
-
-  /**
-   * @notice Information about a transaction builder
-   * @param isApproved Whether the transaction builder contract is approved to be executed
-   * @param isQueued Whether the transaction builder contract is currently queued for execution
-   */
-  struct TransactionBuilderInfo {
-    bool isApproved;
-    bool isQueued;
-  }
-
-  /**
-<<<<<<< HEAD
-   * @notice Gets the global nonce
-   * @return actionNonce The global nonce
-   */
-  function actionNonce() external view returns (uint256 actionNonce);
-
-  /**
-   * @notice Gets the information about an action contract
-   * @param _actionContract The address of the action contract
-   * @return _isAllowed Whether the action contract is allowed to be executed
-   * @return _isQueued Whether the action contract is currently queued for execution
-   * @return _expiryTime The timestamp after which the action is no longer allowed (0 means no expiry)
-   */
-  function getActionContractInfo(address _actionContract)
-    external
-    view
-    returns (bool _isAllowed, bool _isQueued, uint256 _expiryTime);
-
-  /**
-   * @notice Gets the information about an action
-   * @param _actionHash The hash of the action
-   * @return executableAt The timestamp after which the action can be executed
-   * @return actionData The encoded action data
-   * @return executed Whether the action has been executed
-   * @return actionContracts Array of action contract addresses associated
-   */
-  function getActionInfo(bytes32 _actionHash)
-    external
-    view
-    returns (uint256 executableAt, bytes memory actionData, bool executed, address[] memory actionContracts);
-=======
+  /**
    * @notice Information about a transaction
    * @param transactionBuilders The batch of transaction builder contract addresses associated
    * @param actionsData The encoded actions data
@@ -110,7 +50,6 @@
    * @return _txNonce The nonce to ensure unique IDs for identical transactions
    */
   function transactionNonce() external view returns (uint256 _txNonce);
->>>>>>> 9af85f32
 
   // ~~~ EVENTS ~~~
 
@@ -165,21 +104,16 @@
   error TransactionBuilderAlreadyQueued();
 
   /**
+   * @notice Thrown when a transaction builder has expired
+   */
+  error TransactionBuilderExpired();
+
+  /**
    * @notice Thrown when a transaction is not executable
    */
   error TransactionNotExecutable();
 
   /**
-<<<<<<< HEAD
-   * @notice Thrown when an action is not found
-   */
-  error ActionNotFound();
-
-  /**
-   * @notice Thrown when an action is not executable yet
-   */
-  error NotExecutable();
-=======
    * @notice Thrown when a transaction has already been executed
    */
   error TransactionAlreadyExecuted();
@@ -188,7 +122,11 @@
    * @notice Thrown when a transaction is not queued
    */
   error TransactionNotQueued();
->>>>>>> 9af85f32
+
+  /**
+   * @notice Thrown when an expiry time is invalid (not in the future)
+   */
+  error InvalidExpiryTime();
 
   /**
    * @notice Thrown when an empty transaction builders array is provided
@@ -196,18 +134,8 @@
   error EmptyTransactionBuildersArray();
 
   /**
-<<<<<<< HEAD
-   * @notice Thrown when an action contract is already queued
-   */
-  error ActionAlreadyQueued();
-
-  /**
-   * @notice Thrown when an action array is empty
-   */
-=======
    * @notice Thrown when an empty actions array is provided
    */
->>>>>>> 9af85f32
   error EmptyActionsArray();
 
   /**
@@ -215,63 +143,26 @@
    */
   error NotSuccess();
 
-  /**
-   * @notice Thrown when an action has expired
-   */
-  error ActionExpired();
-
-  /**
-   * @notice Thrown when an expiry time is invalid (not in the future)
-   */
-  error InvalidExpiryTime();
-
   // ~~~ ADMIN METHODS ~~~
 
   /**
-<<<<<<< HEAD
-   * @notice Allows an action contract to be executed
-   * @dev Can only be called by the Safe contract
-   * @param _actionContract The address of the action contract
-   * @param _expiryTime The timestamp after which the action is no longer allowed
-   */
-  function allowAction(address _actionContract, uint256 _expiryTime) external;
-
-  /**
-   * @notice Disallows an action contract from being executed
-   * @dev Can only be called by the Safe owners
-   * @param _actionContract The address of the action contract
-=======
    * @notice Approves a transaction builder to be executed
    * @dev Can only be called by the Safe contract
    * @param _txBuilder The address of the transaction builder contract to approve
-   */
-  function approveTransactionBuilder(address _txBuilder) external;
+   * @param _expiryTime The timestamp after which the transaction builder contract is no longer approved (0 means no expiry)
+   */
+  function approveTransactionBuilder(address _txBuilder, uint256 _expiryTime) external;
 
   /**
    * @notice Disapproves a transaction builder from being executed
    * @dev Can only be called by the Safe owners
    * @param _txBuilder The address of the transaction builder contract to disapprove
->>>>>>> 9af85f32
    */
   function disapproveTransactionBuilder(address _txBuilder) external;
 
   // ~~~ TRANSACTION METHODS ~~~
 
   /**
-<<<<<<< HEAD
-   * @notice Queues multiple approved action contracts as a single batch
-   * @dev Can only be called by the Safe owners
-   * @param _actionContracts Array of action contract addresses to queue
-   * @return _actionHash The hash of the queued batch
-   */
-  function queueApprovedActions(address[] memory _actionContracts) external returns (bytes32 _actionHash);
-
-  /**
-   * @notice Queues an arbitrary action for execution
-   * @dev Can only be called by the Safe owners
-   * @param _actions The array of actions to queue
-   * @return _actionHash The hash of the queued action
-=======
    * @notice Queues a transaction bulked from multiple transaction builders for execution after a 1-hour delay
    * @dev Can only be called by the Safe owners
    * @dev The transaction builder contracts must be pre-approved using approveTransactionBuilder
@@ -287,46 +178,28 @@
    * @dev The actions must be properly formatted for each target contract
    * @param _actions The batch of actions to queue
    * @return _txId The ID of the queued transaction
->>>>>>> 9af85f32
    */
   function queueTransaction(ITransactionBuilder.Action[] memory _actions) external returns (uint256 _txId);
 
   /**
-<<<<<<< HEAD
-   * @notice Executes an action using the approved signers
-   * @dev The action must have passed its delay period
-   * @param _actionHash The hash of the action to execute
-=======
    * @notice Executes a queued transaction using the approved signers
    * @dev Can be called by anyone
    * @dev The transaction must have passed its delay period
    * @param _txId The ID of the transaction to execute
->>>>>>> 9af85f32
    */
   function executeTransaction(uint256 _txId) external payable;
 
   /**
-<<<<<<< HEAD
-   * @notice Executes an action using the specified signers
-   * @dev The action must have passed its delay period
-   * @param _actionHash The hash of the action to execute
-   * @param _signers The addresses of the signers to use
-=======
    * @notice Executes a queued transaction using the specified signers
    * @dev Can be called by anyone
    * @dev The transaction must have passed its delay period
    * @param _txId The ID of the transaction to execute
    * @param _signers The array of signer addresses
->>>>>>> 9af85f32
    */
   function executeTransaction(uint256 _txId, address[] memory _signers) external payable;
 
   /**
-<<<<<<< HEAD
-   * @notice Unqueues an action
-=======
    * @notice Unqueues a pending transaction before it is executed
->>>>>>> 9af85f32
    * @dev Can only be called by the Safe owners
    * @param _txId The ID of the transaction to unqueue
    */
@@ -339,8 +212,12 @@
    * @param _txBuilder The address of the transaction builder contract
    * @return _isApproved Whether the transaction builder contract is approved to be executed
    * @return _isQueued Whether the transaction builder contract is currently queued for execution
-   */
-  function getTransactionBuilderInfo(address _txBuilder) external view returns (bool _isApproved, bool _isQueued);
+   * @return _expiryTime The timestamp after which the transaction builder contract is no longer approved (0 means no expiry)
+   */
+  function getTransactionBuilderInfo(address _txBuilder)
+    external
+    view
+    returns (bool _isApproved, bool _isQueued, uint256 _expiryTime);
 
   /**
    * @notice Gets the information about a transaction
@@ -356,69 +233,39 @@
     returns (address[] memory _txBuilders, bytes memory _actionsData, uint256 _executableAt, bool _isExecuted);
 
   /**
-<<<<<<< HEAD
-   * @notice Gets the Safe transaction hash for an action contract with a specific nonce
-   * @param _actionContract The address of the action contract
-   * @param _safeNonce The nonce to use
-=======
    * @notice Gets the Safe transaction hash for a transaction builder
    * @param _txBuilder The address of the transaction builder contract
->>>>>>> 9af85f32
    * @return _safeTxHash The Safe transaction hash
    */
   function getSafeTransactionHash(address _txBuilder) external view returns (bytes32 _safeTxHash);
 
   /**
-<<<<<<< HEAD
-   * @notice Gets the Safe transaction hash for an action
-   * @param _actionHash The hash of the action
-=======
    * @notice Gets the Safe transaction hash for a transaction builder with a specific Safe nonce
    * @param _txBuilder The address of the transaction builder contract
    * @param _safeNonce The Safe nonce to use for the hash calculation
->>>>>>> 9af85f32
    * @return _safeTxHash The Safe transaction hash
    */
   function getSafeTransactionHash(address _txBuilder, uint256 _safeNonce) external view returns (bytes32 _safeTxHash);
 
   /**
-<<<<<<< HEAD
-   * @notice Gets the Safe transaction hash for an action with a specific nonce
-   * @param _actionHash The hash of the action
-   * @param _safeNonce The nonce to use
-=======
    * @notice Gets the Safe transaction hash for a transaction ID
    * @param _txId The ID of the transaction
->>>>>>> 9af85f32
    * @return _safeTxHash The Safe transaction hash
    */
   function getSafeTransactionHash(uint256 _txId) external view returns (bytes32 _safeTxHash);
 
   /**
-<<<<<<< HEAD
-   * @notice Gets the approved signers for an action
-   * @param _actionHash The hash of the action
-   * @return _approvedSigners The array of approved signer addresses
-=======
    * @notice Gets the Safe transaction hash for a transaction ID with a specific Safe nonce
    * @param _txId The ID of the transaction
    * @param _safeNonce The Safe nonce to use for the hash calculation
    * @return _safeTxHash The Safe transaction hash
->>>>>>> 9af85f32
    */
   function getSafeTransactionHash(uint256 _txId, uint256 _safeNonce) external view returns (bytes32 _safeTxHash);
 
   /**
-<<<<<<< HEAD
-   * @notice Gets the action hash for an action contract with a specific nonce
-   * @param _actionContract The address of the action contract
-   * @param _actionNonce The nonce to use
-   * @return _actionHash The action hash
-=======
    * @notice Gets the list of signers who have approved a transaction
    * @param _txId The ID of the transaction
    * @return _approvedHashSigners The array of approved hash signer addresses
->>>>>>> 9af85f32
    */
   function getApprovedHashSigners(uint256 _txId) external view returns (address[] memory _approvedHashSigners);
 }