// SPDX-License-Identifier: MIT
pragma solidity 0.8.29;

import {ISafeManageable} from 'interfaces/ISafeManageable.sol';
import {IActionsBuilder} from 'interfaces/actions/IActionsBuilder.sol';

/**
 * @title ISafeEntrypoint
 * @notice Interface for the SafeEntrypoint contract
 */
interface ISafeEntrypoint is ISafeManageable {
  // ~~~ STRUCTS ~~~

  /**
   * @notice Information about an actions builder
   * @param approvalExpiryTime The timestamp from which the actions builder contract is no longer approved to be queued
   * @param queuedTransactionId The ID of the transaction in which the actions builder contract is currently queued for execution (0 means not in queue)
   */
  struct ActionsBuilderInfo {
    uint256 approvalExpiryTime;
    uint256 queuedTransactionId;
  }

  /**
   * @notice Information about a transaction
   * @param actionsBuilders The batch of actions builder contract addresses associated
   * @param actionsData The encoded actions data
   * @param executableAt The timestamp from which the transaction can be executed
   * @param expiresAt The timestamp from which the transaction expires
   * @param isExecuted Whether the transaction has been executed
   */
  struct TransactionInfo {
    address[] actionsBuilders;
    bytes actionsData;
    uint256 executableAt;
    uint256 expiresAt;
    bool isExecuted;
  }

  // ~~~ STORAGE METHODS ~~~

  /**
   * @notice Gets the MultiSendCallOnly contract
   * @return _multiSendCallOnly The MultiSendCallOnly contract address
   */
  function MULTI_SEND_CALL_ONLY() external view returns (address _multiSendCallOnly);

  /**
   * @notice Gets the short execution delay applied to pre-approved transactions
   * @return _shortExecutionDelay The short execution delay (in seconds)
   */
  function SHORT_EXECUTION_DELAY() external view returns (uint256 _shortExecutionDelay);

  /**
   * @notice Gets the long execution delay applied to arbitrary transactions
   * @return _longExecutionDelay The long execution delay (in seconds)
   */
  function LONG_EXECUTION_DELAY() external view returns (uint256 _longExecutionDelay);

  /**
   * @notice Gets the default expiration time for transactions
   * @return _defaultTxExpiryDelay The default expiry delay (in seconds)
   */
  function DEFAULT_TX_EXPIRY_DELAY() external view returns (uint256 _defaultTxExpiryDelay);

  /**
   * @notice Gets the global nonce
   * @return _txNonce The nonce to ensure unique IDs for identical transactions
   */
  function transactionNonce() external view returns (uint256 _txNonce);

  /**
   * @notice Gets a signer's disapproved Safe transaction hashes
   * @param _signer The address of the signer
   * @param _safeTxHash The hash of the Safe transaction
   * @return _isDisapproved Whether the Safe transaction hash has been disapproved by the signer
   */
  function disapprovedHashes(address _signer, bytes32 _safeTxHash) external view returns (bool _isDisapproved);

  // ~~~ EVENTS ~~~

  /**
   * @notice Emitted when an actions builder is approved
   * @param _actionsBuilder The address of the actions builder contract
   * @param _approvalDuration The duration (in seconds) of the approval to the actions builder contract (0 means disapproval)
   * @param _approvalExpiryTime The timestamp from which the actions builder contract is no longer approved to be queued
   */
  event ActionsBuilderApproved(
    address indexed _actionsBuilder, uint256 indexed _approvalDuration, uint256 indexed _approvalExpiryTime
  );

  /**
   * @notice Emitted when a transaction is queued
   * @param _txId The ID of the transaction
   * @param _isArbitrary Whether the transaction is arbitrary or pre-approved
   */
  event TransactionQueued(uint256 indexed _txId, bool indexed _isArbitrary);

  /**
   * @notice Emitted when a transaction is executed
   * @param _txId The ID of the transaction
   * @param _isArbitrary Whether the transaction is arbitrary or pre-approved
   * @param _safeTxHash The hash of the Safe transaction
   * @param _signers The array of signer addresses
   */
  event TransactionExecuted(
    uint256 indexed _txId, bool indexed _isArbitrary, bytes32 indexed _safeTxHash, address[] _signers
  );

  /**
   * @notice Emitted when a Safe transaction hash is disapproved
   * @param _safeTxHash The hash of the Safe transaction that was disapproved
   * @param _signer The address of the signer who disapproved the hash
   */
  event SafeTransactionHashDisapproved(bytes32 indexed _safeTxHash, address indexed _signer);

  // ~~~ ERRORS ~~~

  /**
   * @notice Thrown when an actions builder is not approved
   */
  error ActionsBuilderNotApproved();

  /**
   * @notice Thrown when an actions builder is already queued
   */
  error ActionsBuilderAlreadyQueued();

  /**
   * @notice Thrown when a transaction is not yet executable
   */
  error TransactionNotYetExecutable();

  /**
   * @notice Thrown when a transaction has already been executed
   */
  error TransactionAlreadyExecuted();

  /**
   * @notice Thrown when a transaction is not queued
   */
  error TransactionNotQueued();

  /**
   * @notice Thrown when attempting to disapprove a Safe transaction hash that hasn't been approved
   */
  error SafeTransactionHashNotApproved();

  /**
   * @notice Thrown when a signer is invalid
   * @param _signer The address of the signer
   * @param _safeTxHash The hash of the Safe transaction
   */
  error InvalidSigner(address _signer, bytes32 _safeTxHash);

  /**
   * @notice Thrown when an empty actions builders array is provided
   */
  error EmptyActionsBuildersArray();

  /**
<<<<<<< HEAD
   * @notice Thrown when a transaction has expired
   */
  error TransactionExpired();

  /**
   * @notice Thrown when a signer is invalid
   * @param _safeTxHash The hash of the Safe transaction
   * @param _signer The address of the signer
=======
   * @notice Thrown when an empty actions array is provided
>>>>>>> aa757f10
   */
  error EmptyActionsArray();

  /**
   * @notice Thrown when a call to an actions builder fails
   */
  error NotSuccess();

  // ~~~ ADMIN METHODS ~~~

  /**
   * @notice Approves an actions builder to be queued
   * @dev Can only be called by the Safe contract
   * @param _actionsBuilder The address of the actions builder contract to approve
   * @param _approvalDuration The duration (in seconds) of the approval to the actions builder contract (0 means disapproval)
   */
  function approveActionsBuilder(address _actionsBuilder, uint256 _approvalDuration) external;

  // ~~~ TRANSACTION METHODS ~~~

  /**
   * @notice Queues a transaction bulked from multiple actions builders for execution after a small delay
   * @dev Can only be called by the Safe owners
   * @dev The actions builder contracts must be pre-approved using approveActionsBuilder
   * @dev The actions builder contracts must not be already in the queue
   * @param _actionsBuilders The batch of actions builder contract addresses to queue
   * @param _expiryDelay The duration (in seconds) after which the transaction expires
   * @return _txId The ID of the queued transaction
   */
  function queueTransaction(address[] calldata _actionsBuilders, uint256 _expiryDelay) external returns (uint256 _txId);

  /**
   * @notice Queues an arbitrary transaction for execution after a long delay
   * @dev Can only be called by the Safe owners
   * @dev The actions must be properly formatted for each target contract
   * @param _actions The batch of actions to queue
   * @param _expiryDelay The duration (in seconds) after which the transaction expires
   * @return _txId The ID of the queued transaction
   */
  function queueTransaction(
    IActionsBuilder.Action[] calldata _actions,
    uint256 _expiryDelay
  ) external returns (uint256 _txId);

  /**
   * @notice Executes a queued transaction using the approved hash signers
   * @dev Can be called by anyone
   * @dev The transaction must have passed its delay period
   * @param _txId The ID of the transaction to execute
   */
  function executeTransaction(uint256 _txId) external payable;

  /**
   * @notice Executes a queued transaction using the specified signers
   * @dev Can be called by anyone
   * @dev The transaction must have passed its delay period
   * @param _txId The ID of the transaction to execute
   * @param _signers The array of signer addresses
   */
  function executeTransaction(uint256 _txId, address[] calldata _signers) external payable;

  /**
   * @notice Disapproves a Safe transaction hash
   * @dev Can be called by any Safe owner
   * @param _safeTxHash The hash of the Safe transaction to disapprove
   */
  function disapproveSafeTransactionHash(bytes32 _safeTxHash) external;

  // ~~~ VIEW METHODS ~~~

  /**
   * @notice Gets the information about an actions builder
   * @param _actionsBuilder The address of the actions builder contract
   * @return _approvalExpiryTime The timestamp from which the actions builder contract is no longer approved to be queued
   * @return _queuedTransactionId The ID of the transaction in which the actions builder contract is currently queued for execution (0 means not in queue)
   */
  function getActionsBuilderInfo(address _actionsBuilder)
    external
    view
    returns (uint256 _approvalExpiryTime, uint256 _queuedTransactionId);

  /**
   * @notice Gets the information about a transaction
   * @param _txId The ID of the transaction
   * @return _actionsBuilders The batch of actions builder contract addresses associated
   * @return _actionsData The encoded actions data
   * @return _executableAt The timestamp from which the transaction can be executed
   * @return _expiresAt The timestamp from which the transaction expires
   * @return _isExecuted Whether the transaction has been executed
   */
  function getTransactionInfo(uint256 _txId)
    external
    view
    returns (
      address[] memory _actionsBuilders,
      bytes memory _actionsData,
      uint256 _executableAt,
      uint256 _expiresAt,
      bool _isExecuted
    );

  /**
   * @notice Gets the Safe transaction hash for a transaction ID
   * @param _txId The ID of the transaction
   * @return _safeTxHash The Safe transaction hash
   */
  function getSafeTransactionHash(uint256 _txId) external view returns (bytes32 _safeTxHash);

  /**
   * @notice Gets the Safe transaction hash for a transaction ID with a specific Safe nonce
   * @param _txId The ID of the transaction
   * @param _safeNonce The Safe nonce to use for the hash calculation
   * @return _safeTxHash The Safe transaction hash
   */
  function getSafeTransactionHash(uint256 _txId, uint256 _safeNonce) external view returns (bytes32 _safeTxHash);

  /**
   * @notice Gets the list of signers who have approved a Safe transaction hash for a transaction ID
   * @param _txId The ID of the transaction
   * @return _approvedHashSigners The array of approved hash signer addresses
   */
  function getApprovedHashSigners(uint256 _txId) external view returns (address[] memory _approvedHashSigners);

  /**
   * @notice Gets the list of signers who have approved a Safe transaction hash for a transaction ID with a specific Safe nonce
   * @param _txId The ID of the transaction
   * @param _safeNonce The Safe nonce to use for the hash calculation
   * @return _approvedHashSigners The array of approved hash signer addresses
   */
  function getApprovedHashSigners(
    uint256 _txId,
    uint256 _safeNonce
  ) external view returns (address[] memory _approvedHashSigners);

  /**
   * @notice Gets the list of signers who have approved a Safe transaction hash for a Safe transaction hash
   * @param _safeTxHash The hash of the Safe transaction
   * @return _approvedHashSigners The array of approved hash signer addresses
   */
  function getApprovedHashSigners(bytes32 _safeTxHash) external view returns (address[] memory _approvedHashSigners);
}<|MERGE_RESOLUTION|>--- conflicted
+++ resolved
@@ -159,7 +159,16 @@
   error EmptyActionsBuildersArray();
 
   /**
-<<<<<<< HEAD
+   * @notice Thrown when an empty actions array is provided
+   */
+  error EmptyActionsArray();
+
+  /**
+   * @notice Thrown when a call to an actions builder fails
+   */
+  error NotSuccess();
+
+  /**
    * @notice Thrown when a transaction has expired
    */
   error TransactionExpired();
@@ -168,16 +177,13 @@
    * @notice Thrown when a signer is invalid
    * @param _safeTxHash The hash of the Safe transaction
    * @param _signer The address of the signer
-=======
-   * @notice Thrown when an empty actions array is provided
->>>>>>> aa757f10
-   */
-  error EmptyActionsArray();
-
-  /**
-   * @notice Thrown when a call to an actions builder fails
-   */
-  error NotSuccess();
+   */
+  error InvalidSigner(bytes32 _safeTxHash, address _signer);
+
+  /**
+   * @notice Thrown when attempting to disapprove a transaction hash that hasn't been approved
+   */
+  error TxHashNotApproved();
 
   // ~~~ ADMIN METHODS ~~~
 
